--- conflicted
+++ resolved
@@ -42,15 +42,8 @@
   - cgu-policy2-common-pao-sub-policy-placement-kuttl
   - cgu-policy3-common-ptp-sub-policy-placement-kuttl
   placementRules:
-<<<<<<< HEAD
   - cgu-policy2-common-pao-sub-policy-placement-kuttl
   - cgu-policy3-common-ptp-sub-policy-placement-kuttl
-  precaching:
-    spec: {}
-=======
-  - cgu-policy2-common-pao-sub-policy
-  - cgu-policy3-common-ptp-sub-policy
->>>>>>> a2d86187
   remediationPlan:
   - - spoke1
     - spoke2

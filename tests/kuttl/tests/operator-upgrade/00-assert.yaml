apiVersion: ran.openshift.io/v1alpha1
kind: ClusterGroupUpgrade
metadata:
  namespace: default
spec:
  clusters:
  - spoke1
  - spoke2
  - spoke5
  enable: false
  managedPolicies:
  - policy5-subscriptions
  preCaching: false
  remediationStrategy:
    maxConcurrency: 2
    timeout: 240
status:
  computedMaxConcurrency: 2
  conditions:
  - message: The ClusterGroupUpgrade CR is not enabled
    reason: UpgradeNotStarted
    status: "False"
    type: Ready
  copiedPolicies:
  - cgu-policy5-subscriptions-kuttl
  managedPoliciesContent:
    policy5-subscriptions: '[{"kind":"Subscription","name":"sriov-network-operator-subscription","namespace":"openshift-sriov-network-operator"},{"kind":"Subscription","name":"ptp-operator-subscription","namespace":"openshift-ptp"},{"kind":"Subscription","name":"performance-addon-operator","namespace":"openshift-performance-addon-operator"},{"kind":"Subscription","name":"cluster-logging","namespace":"openshift-logging"},{"kind":"Subscription","name":"local-storage-operator","namespace":"openshift-local-storage"}]'
  managedPoliciesForUpgrade:
  - name: policy5-subscriptions
    namespace: default
  managedPoliciesNs:
    policy5-subscriptions: default
  placementBindings:
  - cgu-policy5-subscriptions-placement-kuttl
  placementRules:
<<<<<<< HEAD
  - cgu-policy5-subscriptions-placement-kuttl
  precaching:
    spec: {}
=======
  - cgu-policy5-subscriptions
>>>>>>> a2d86187
  remediationPlan:
  - - spoke1
    - spoke2
  - - spoke5
  safeResourceNames:
    cgu-common-subscriptions-policy-config: cgu-common-subscriptions-policy-config-kuttl
    cgu-default-subscription-cluster-logging: cgu-default-subscription-cluster-logging-kuttl
    cgu-default-subscription-local-storage-operator: cgu-default-subscription-local-storage-operator-kuttl
    cgu-default-subscription-performance-addon-operator: cgu-default-subscription-performance-addon-operator-kuttl
    cgu-default-subscription-ptp-operator-subscription: cgu-default-subscription-ptp-operator-subscription-kuttl
    cgu-default-subscription-sriov-network-operator-subscription: cgu-default-subscription-sriov-network-operator-subscription-kuttl
    cgu-policy5-subscriptions: cgu-policy5-subscriptions-kuttl
    cgu-policy5-subscriptions-placement: cgu-policy5-subscriptions-placement-kuttl
  status: {}
---
# Check that all the ManagedClusterViews exist in all the spoke namespaces.
# Check for the cluster logging operator subscription.
apiVersion: view.open-cluster-management.io/v1beta1
kind: ManagedClusterView
metadata:
  name: cgu-default-subscription-cluster-logging-kuttl
  namespace: spoke1
spec:
  scope:
    name: cluster-logging
    namespace: openshift-logging
    resource: subscriptions.operators.coreos.com
---
apiVersion: view.open-cluster-management.io/v1beta1
kind: ManagedClusterView
metadata:
  name: cgu-default-subscription-cluster-logging-kuttl
  namespace: spoke2
spec:
  scope:
    name: cluster-logging
    namespace: openshift-logging
    resource: subscriptions.operators.coreos.com
---
apiVersion: view.open-cluster-management.io/v1beta1
kind: ManagedClusterView
metadata:
  name: cgu-default-subscription-cluster-logging-kuttl
  namespace: spoke5
spec:
  scope:
    name: cluster-logging
    namespace: openshift-logging
    resource: subscriptions.operators.coreos.com
---
# Check for the local storage operator subscription.
apiVersion: view.open-cluster-management.io/v1beta1
kind: ManagedClusterView
metadata:
  name: cgu-default-subscription-local-storage-operator-kuttl
  namespace: spoke1
spec:
  scope:
    name: local-storage-operator
    namespace: openshift-local-storage
    resource: subscriptions.operators.coreos.com
---
apiVersion: view.open-cluster-management.io/v1beta1
kind: ManagedClusterView
metadata:
  name: cgu-default-subscription-local-storage-operator-kuttl
  namespace: spoke2
spec:
  scope:
    name: local-storage-operator
    namespace: openshift-local-storage
    resource: subscriptions.operators.coreos.com
---
apiVersion: view.open-cluster-management.io/v1beta1
kind: ManagedClusterView
metadata:
  name: cgu-default-subscription-local-storage-operator-kuttl
  namespace: spoke5
spec:
  scope:
    name: local-storage-operator
    namespace: openshift-local-storage
    resource: subscriptions.operators.coreos.com
---
# Check for the PAO operator subscription.
apiVersion: view.open-cluster-management.io/v1beta1
kind: ManagedClusterView
metadata:
  name: cgu-default-subscription-performance-addon-operator-kuttl
  namespace: spoke1
spec:
  scope:
    name: performance-addon-operator
    namespace: openshift-performance-addon-operator
    resource: subscriptions.operators.coreos.com
---
apiVersion: view.open-cluster-management.io/v1beta1
kind: ManagedClusterView
metadata:
  name: cgu-default-subscription-performance-addon-operator-kuttl
  namespace: spoke2
spec:
  scope:
    name: performance-addon-operator
    namespace: openshift-performance-addon-operator
    resource: subscriptions.operators.coreos.com
---
apiVersion: view.open-cluster-management.io/v1beta1
kind: ManagedClusterView
metadata:
  name: cgu-default-subscription-performance-addon-operator-kuttl
  namespace: spoke5
spec:
  scope:
    name: performance-addon-operator
    namespace: openshift-performance-addon-operator
    resource: subscriptions.operators.coreos.com
---
# Check for the PTP operator subscription.
apiVersion: view.open-cluster-management.io/v1beta1
kind: ManagedClusterView
metadata:
  name: cgu-default-subscription-ptp-operator-subscription-kuttl
  namespace: spoke1
spec:
  scope:
    name: ptp-operator-subscription
    namespace: openshift-ptp
    resource: subscriptions.operators.coreos.com
---
apiVersion: view.open-cluster-management.io/v1beta1
kind: ManagedClusterView
metadata:
  name: cgu-default-subscription-ptp-operator-subscription-kuttl
  namespace: spoke2
spec:
  scope:
    name: ptp-operator-subscription
    namespace: openshift-ptp
    resource: subscriptions.operators.coreos.com
---
apiVersion: view.open-cluster-management.io/v1beta1
kind: ManagedClusterView
metadata:
  name: cgu-default-subscription-ptp-operator-subscription-kuttl
  namespace: spoke5
spec:
  scope:
    name: ptp-operator-subscription
    namespace: openshift-ptp
    resource: subscriptions.operators.coreos.com
---
# Check for the SRIOV operator subscription.
apiVersion: view.open-cluster-management.io/v1beta1
kind: ManagedClusterView
metadata:
  name: cgu-default-subscription-sriov-network-operator-subscription-kuttl
  namespace: spoke1
spec:
  scope:
    name: sriov-network-operator-subscription
    namespace: openshift-sriov-network-operator
    resource: subscriptions.operators.coreos.com
---
apiVersion: view.open-cluster-management.io/v1beta1
kind: ManagedClusterView
metadata:
  name: cgu-default-subscription-sriov-network-operator-subscription-kuttl
  namespace: spoke2
spec:
  scope:
    name: sriov-network-operator-subscription
    namespace: openshift-sriov-network-operator
    resource: subscriptions.operators.coreos.com
---
apiVersion: view.open-cluster-management.io/v1beta1
kind: ManagedClusterView
metadata:
  name: cgu-default-subscription-sriov-network-operator-subscription-kuttl
  namespace: spoke5
spec:
  scope:
    name: sriov-network-operator-subscription
    namespace: openshift-sriov-network-operator
    resource: subscriptions.operators.coreos.com<|MERGE_RESOLUTION|>--- conflicted
+++ resolved
@@ -33,13 +33,7 @@
   placementBindings:
   - cgu-policy5-subscriptions-placement-kuttl
   placementRules:
-<<<<<<< HEAD
   - cgu-policy5-subscriptions-placement-kuttl
-  precaching:
-    spec: {}
-=======
-  - cgu-policy5-subscriptions
->>>>>>> a2d86187
   remediationPlan:
   - - spoke1
     - spoke2

/*
Copyright 2021.

Licensed under the Apache License, Version 2.0 (the "License");
you may not use this file except in compliance with the License.
You may obtain a copy of the License at

    http://www.apache.org/licenses/LICENSE-2.0

Unless required by applicable law or agreed to in writing, software
distributed under the License is distributed on an "AS IS" BASIS,
WITHOUT WARRANTIES OR CONDITIONS OF ANY KIND, either express or implied.
See the License for the specific language governing permissions and
limitations under the License.
*/

package controllers

import (
	"context"
	"encoding/json"
	"fmt"
	"strings"
	"time"

	"github.com/go-logr/logr"
	corev1 "k8s.io/api/core/v1"
	"k8s.io/apimachinery/pkg/api/errors"
	"k8s.io/apimachinery/pkg/api/meta"
	metav1 "k8s.io/apimachinery/pkg/apis/meta/v1"
	"k8s.io/apimachinery/pkg/apis/meta/v1/unstructured"
	"k8s.io/apimachinery/pkg/runtime"
	"k8s.io/apimachinery/pkg/runtime/schema"
	"k8s.io/apimachinery/pkg/types"
	"k8s.io/client-go/tools/record"
	"k8s.io/client-go/util/retry"
	ctrl "sigs.k8s.io/controller-runtime"
	"sigs.k8s.io/controller-runtime/pkg/client"
	"sigs.k8s.io/controller-runtime/pkg/controller/controllerutil"
	"sigs.k8s.io/controller-runtime/pkg/event"
	"sigs.k8s.io/controller-runtime/pkg/predicate"

	viewv1beta1 "github.com/open-cluster-management/multicloud-operators-foundation/pkg/apis/view/v1beta1"
	ranv1alpha1 "github.com/openshift-kni/cluster-group-upgrades-operator/api/v1alpha1"
	utils "github.com/openshift-kni/cluster-group-upgrades-operator/controllers/utils"
	clusterv1 "open-cluster-management.io/api/cluster/v1"
)

// ClusterGroupUpgradeReconciler reconciles a ClusterGroupUpgrade object
type ClusterGroupUpgradeReconciler struct {
	client.Client
	Log      logr.Logger
	Scheme   *runtime.Scheme
	Recorder record.EventRecorder
}

const statusUpdateWaitInSeconds = 3

//+kubebuilder:rbac:groups=ran.openshift.io,resources=clustergroupupgrades,verbs=get;list;watch;create;update;patch;delete
//+kubebuilder:rbac:groups=ran.openshift.io,resources=clustergroupupgrades/status,verbs=get;update;patch
//+kubebuilder:rbac:groups=ran.openshift.io,resources=clustergroupupgrades/finalizers,verbs=update
//+kubebuilder:rbac:groups=apps.open-cluster-management.io,resources=placementrules,verbs=get;list;watch;create;update;patch;delete
//+kubebuilder:rbac:groups=policy.open-cluster-management.io,resources=placementbindings,verbs=get;list;watch;create;update;patch;delete
//+kubebuilder:rbac:groups=policy.open-cluster-management.io,resources=policies,verbs=get;list;watch;create;update;patch;delete
//+kubebuilder:rbac:groups=cluster.open-cluster-management.io,resources=managedclusters,verbs=get;list;watch;update;patch
//+kubebuilder:rbac:groups=action.open-cluster-management.io,resources=managedclusteractions,verbs=create;update;delete;get;list;watch;patch
//+kubebuilder:rbac:groups=view.open-cluster-management.io,resources=managedclusterviews,verbs=create;update;delete;get;list;watch;patch
//+kubebuilder:rbac:groups="",resources=configmaps,verbs=get;list;watch
//+kubebuilder:rbac:groups=operators.coreos.com,resources=clusterserviceversions,verbs=get;list;watch

// Reconcile is part of the main kubernetes reconciliation loop which aims to
// move the current state of the cluster closer to the desired state.
// TODO(user): Modify the Reconcile function to compare the state specified by
// the ClusterGroupUpgrade object against the actual cluster state, and then
// perform operations to make the cluster state reflect the state specified by
// the user.
//
// For more details, check Reconcile and its Result here:
// - https://pkg.go.dev/sigs.k8s.io/controller-runtime@v0.8.3/pkg/reconcile
//nolint:gocyclo // TODO: simplify this function
func (r *ClusterGroupUpgradeReconciler) Reconcile(ctx context.Context, req ctrl.Request) (ctrl.Result, error) {
	_ = r.Log.WithValues("ClusterGroupUpgrade", req.NamespacedName)

	clusterGroupUpgrade := &ranv1alpha1.ClusterGroupUpgrade{}
	err := r.Get(ctx, req.NamespacedName, clusterGroupUpgrade)
	if err != nil {
		if errors.IsNotFound(err) {
			return ctrl.Result{}, nil
		}
		r.Log.Error(err, "Failed to get ClusterGroupUpgrade")
		return ctrl.Result{}, err
	}

	r.Log.Info("Start recociling CGU", "version", clusterGroupUpgrade.GetResourceVersion())
	reconcileTime, err := r.handleCguFinalizer(ctx, clusterGroupUpgrade)
	if err != nil {
		return ctrl.Result{}, err
	}
	if reconcileTime == utils.ReconcileNow {
		return ctrl.Result{Requeue: true}, nil
	} else if reconcileTime == utils.StopReconciling {
		return ctrl.Result{}, nil
	}

	reconcile, err := r.validateCR(ctx, clusterGroupUpgrade)
	if err != nil {
		return ctrl.Result{}, err
	}
	if reconcile {
		return ctrl.Result{Requeue: true}, nil
	}

	nextReconcile := ctrl.Result{}
	err = r.reconcilePrecaching(ctx, clusterGroupUpgrade)
	if err != nil {
		r.Log.Error(err, "reconcilePrecaching error")
		return ctrl.Result{}, err
	}
	for _, v := range clusterGroupUpgrade.Status.Precaching.Status {
		//nolint
		if v == PrecacheStatePreparingToStart || v == PrecacheStateStarting {
			requeueAfter := 30 * time.Second
			nextReconcile = ctrl.Result{RequeueAfter: requeueAfter}
			err = r.updateStatus(ctx, clusterGroupUpgrade)
			if err != nil {
				return ctrl.Result{}, err
			}
			return nextReconcile, nil
		}
	}

	readyCondition := meta.FindStatusCondition(clusterGroupUpgrade.Status.Conditions, "Ready")

	if readyCondition == nil {
		meta.SetStatusCondition(&clusterGroupUpgrade.Status.Conditions, metav1.Condition{
			Type:    "Ready",
			Status:  metav1.ConditionFalse,
			Reason:  "UpgradeNotStarted",
			Message: "The ClusterGroupUpgrade CR is not enabled",
		})
		nextReconcile = ctrl.Result{Requeue: true}
	} else if readyCondition.Status == metav1.ConditionFalse {
		if readyCondition.Reason == "PrecachingRequired" {
			requeueAfter := 5 * time.Minute
			nextReconcile = ctrl.Result{RequeueAfter: requeueAfter}
		} else if readyCondition.Reason == "UpgradeNotStarted" || readyCondition.Reason == utils.CannotStart {
			// Before starting the upgrade check that all the managed policies exist.
			allManagedPoliciesExist, managedPoliciesMissing, managedPoliciesPresent, err :=
				r.doManagedPoliciesExist(ctx, clusterGroupUpgrade, true)
			if err != nil {
				return ctrl.Result{}, err
			}

			if allManagedPoliciesExist {
				// Build the upgrade batches.
				err = r.buildRemediationPlan(ctx, clusterGroupUpgrade, managedPoliciesPresent)
				if err != nil {
					return ctrl.Result{}, err
				}

				// Set default values for status reason and message.
				var statusReason, statusMessage string
				statusReason = "UpgradeNotStarted"
				statusMessage = "The ClusterGroupUpgrade CR is not enabled"
				requeueAfter := 5 * time.Minute

				// If the remediation plan is empty, update the status.
				if clusterGroupUpgrade.Status.RemediationPlan == nil {
					statusReason = "UpgradeCompleted"
					statusMessage = "The ClusterGroupUpgrade CR has all clusters already compliant with the specified managed policies"
					nextReconcile = ctrl.Result{RequeueAfter: requeueAfter}
				} else {
					if clusterGroupUpgrade.Status.SafeResourceNames == nil {
						clusterGroupUpgrade.Status.SafeResourceNames = make(map[string]string)
					}
					r.Log.Info("[Reconcile]", "name map", clusterGroupUpgrade.Status.SafeResourceNames)
					// Create the needed resources for starting the upgrade.
					err = r.reconcileResources(ctx, clusterGroupUpgrade, managedPoliciesPresent)
					if err != nil {
						return ctrl.Result{}, err
					}
					err = r.processManagedPolicyForUpgradeContent(ctx, clusterGroupUpgrade, managedPoliciesPresent)
					if err != nil {
						return ctrl.Result{}, err
					}

					if *clusterGroupUpgrade.Spec.Enable {
						// Check if there are any CRs that are blocking the start of the current one and are not yet completed.
						blockingCRsNotCompleted, blockingCRsMissing, err := r.blockingCRsNotCompleted(ctx, clusterGroupUpgrade)
						if err != nil {
							return ctrl.Result{}, err
						}

						if len(blockingCRsMissing) > 0 {
							// If there are blocking CRs missing, update the message to show which those are.
							statusReason = utils.CannotStart
							statusMessage = fmt.Sprintf("The ClusterGroupUpgrade CR has blocking CRs that are missing: %s", blockingCRsMissing)
							requeueAfter := 1 * time.Minute
							nextReconcile = ctrl.Result{RequeueAfter: requeueAfter}
						} else if len(blockingCRsNotCompleted) > 0 {
							// If there are blocking CRs that are not completed, then the upgrade can't start.
							statusReason = utils.CannotStart
							statusMessage = fmt.Sprintf("The ClusterGroupUpgrade CR is blocked by other CRs that have not yet completed: %s", blockingCRsNotCompleted)
							requeueAfter := 1 * time.Minute
							nextReconcile = ctrl.Result{RequeueAfter: requeueAfter}
						} else {
							// There are no blocking CRs, continue with the upgrade process.
							// Take actions before starting upgrade.
							err := r.takeActionsBeforeEnable(ctx, clusterGroupUpgrade)
							if err != nil {
								return ctrl.Result{}, err
							}
							// Start the upgrade.
							statusReason = "UpgradeNotCompleted"
							statusMessage = "The ClusterGroupUpgrade CR has upgrade policies that are still non compliant"
							clusterGroupUpgrade.Status.Status.StartedAt = metav1.Now()
							nextReconcile = ctrl.Result{Requeue: true}
						}
					} else {
						nextReconcile = ctrl.Result{RequeueAfter: requeueAfter}
					}
				}

				meta.SetStatusCondition(&clusterGroupUpgrade.Status.Conditions, metav1.Condition{
					Type:    "Ready",
					Status:  metav1.ConditionFalse,
					Reason:  statusReason,
					Message: statusMessage,
				})
				r.Log.Info("[Reconcile]", "RequeueAfter:", requeueAfter)
			} else {
				// If not all managedPolicies exist, update the Status accordingly.
				statusMessage := fmt.Sprintf("The ClusterGroupUpgrade CR has managed policies that are missing: %s", managedPoliciesMissing)
				meta.SetStatusCondition(&clusterGroupUpgrade.Status.Conditions, metav1.Condition{
					Type:    "Ready",
					Status:  metav1.ConditionFalse,
					Reason:  utils.CannotStart,
					Message: statusMessage,
				})
				requeueAfter := 1 * time.Minute
				nextReconcile = ctrl.Result{RequeueAfter: requeueAfter}
			}
		} else if readyCondition.Reason == "UpgradeNotCompleted" {
			r.Log.Info("[Reconcile]", "Status.CurrentBatch", clusterGroupUpgrade.Status.Status.CurrentBatch)

			// If the upgrade is just starting, set the batch to be shown in the Status as 1.
			if clusterGroupUpgrade.Status.Status.CurrentBatch == 0 {
				clusterGroupUpgrade.Status.Status.CurrentBatch = 1
			}

			if clusterGroupUpgrade.Status.Status.CurrentBatchStartedAt.IsZero() {
				nextReconcile = ctrl.Result{Requeue: true}
			} else {
				//nolint
				requeueAfter := clusterGroupUpgrade.Status.Status.CurrentBatchStartedAt.Add(5 * time.Minute).Sub(time.Now())
				if requeueAfter < 0 {
					requeueAfter = 5 * time.Minute
				}
				r.Log.Info("[Reconcile] Requeuing after", "requeueAfter", requeueAfter)
				nextReconcile = ctrl.Result{RequeueAfter: requeueAfter}
			}

			var isBatchComplete bool

			// At first, assume all clusters in the batch start applying policies starting with the first one.
			// Also set the start time of the current batch to the current timestamp.
			if clusterGroupUpgrade.Status.Status.CurrentBatchStartedAt.IsZero() {
				r.initializeRemediationPolicyForBatch(clusterGroupUpgrade)
				// Set the time for when the batch started updating.
				clusterGroupUpgrade.Status.Status.CurrentBatchStartedAt = metav1.Now()
			}

			// Check if current policies have become compliant and if new policies have to be applied.
			isBatchComplete, err := r.getNextRemediationPoliciesForBatch(ctx, clusterGroupUpgrade)
			if err != nil {
				return ctrl.Result{}, err
			}

			isUpgradeComplete := false
			if isBatchComplete {
				// If the upgrade is completed for the current batch, cleanup and move to the next.
				r.Log.Info("[Reconcile] Upgrade completed for batch", "batchIndex", clusterGroupUpgrade.Status.Status.CurrentBatch)
				r.cleanupPlacementRules(ctx, clusterGroupUpgrade)
				clusterGroupUpgrade.Status.Status.CurrentBatchStartedAt = metav1.Time{}

				// If the batch is complete and it was the last batch in the remediationPlan, then the whole upgrade is complete.
				// If we haven't reached the last batch yet, move to the next batch.
				if clusterGroupUpgrade.Status.Status.CurrentBatch == len(clusterGroupUpgrade.Status.RemediationPlan) {
					isUpgradeComplete = true
					r.Log.Info("Upgrade is complete")
				} else {
					clusterGroupUpgrade.Status.Status.CurrentBatch++
				}
			} else {
				// Add the needed cluster names to upgrade to the appropriate placement rule.
				reconcileSooner, err := r.remediateCurrentBatch(ctx, clusterGroupUpgrade)
				if err != nil {
					return ctrl.Result{}, err
				}
				if reconcileSooner {
					requeueAfter := 30 * time.Second
					r.Log.Info("[Reconcile] Requeuing after", "requeueAfter", requeueAfter)
					nextReconcile = ctrl.Result{RequeueAfter: requeueAfter}
				}

				// Check for batch timeout.
				batchTimeout := time.Duration(clusterGroupUpgrade.Spec.RemediationStrategy.Timeout/len(clusterGroupUpgrade.Status.RemediationPlan)) * time.Minute
				if !clusterGroupUpgrade.Status.Status.CurrentBatchStartedAt.IsZero() && time.Since(clusterGroupUpgrade.Status.Status.CurrentBatchStartedAt.Time) > batchTimeout {
					if len(clusterGroupUpgrade.Spec.RemediationStrategy.Canaries) != 0 &&
						clusterGroupUpgrade.Status.Status.CurrentBatch <= len(clusterGroupUpgrade.Spec.RemediationStrategy.Canaries) {
						r.Log.Info("Canaries batch timed out")
						meta.SetStatusCondition(&clusterGroupUpgrade.Status.Conditions, metav1.Condition{
							Type:    "Ready",
							Status:  metav1.ConditionFalse,
							Reason:  "UpgradeTimedOut",
							Message: "The ClusterGroupUpgrade CR policies are taking too long to complete",
						})
					} else {
						r.Log.Info("Batch upgrade timed out")
						if clusterGroupUpgrade.Status.Status.CurrentBatch < len(clusterGroupUpgrade.Status.RemediationPlan) {
							clusterGroupUpgrade.Status.Status.CurrentBatch++
						}
					}
				}
			}

			if isUpgradeComplete {
				err = r.precachingCleanup(ctx, clusterGroupUpgrade)
				if err != nil {
					msg := fmt.Sprint("Precaching cleanup failed with error:", err)
					r.Recorder.Event(clusterGroupUpgrade, corev1.EventTypeWarning, "PrecachingCleanupFailed", msg)
				}
				meta.SetStatusCondition(&clusterGroupUpgrade.Status.Conditions, metav1.Condition{
					Type:    "Ready",
					Status:  metav1.ConditionTrue,
					Reason:  "UpgradeCompleted",
					Message: "The ClusterGroupUpgrade CR has all clusters compliant with all the managed policies",
				})
			} else if !clusterGroupUpgrade.Status.Status.StartedAt.IsZero() && time.Since(clusterGroupUpgrade.Status.Status.StartedAt.Time) > time.Duration(clusterGroupUpgrade.Spec.RemediationStrategy.Timeout)*time.Minute {
				meta.SetStatusCondition(&clusterGroupUpgrade.Status.Conditions, metav1.Condition{
					Type:    "Ready",
					Status:  metav1.ConditionFalse,
					Reason:  "UpgradeTimedOut",
					Message: "The ClusterGroupUpgrade CR policies are taking too long to complete",
				})

			}
		} else if readyCondition.Reason == "UpgradeTimedOut" {
			r.Recorder.Event(clusterGroupUpgrade, corev1.EventTypeWarning, "UpgradeTimedOut", "The ClusterGroupUpgrade CR policies are taking too long to complete")
			nextReconcile = ctrl.Result{RequeueAfter: 60 * time.Minute}

			// If the upgrade timeout out,check if the upgrade has finished or not meanwhile.
			isUpgradeComplete, err := r.isUpgradeComplete(ctx, clusterGroupUpgrade)
			if err != nil {
				return ctrl.Result{}, err
			}

			if isUpgradeComplete {
				meta.SetStatusCondition(&clusterGroupUpgrade.Status.Conditions, metav1.Condition{
					Type:    "Ready",
					Status:  metav1.ConditionTrue,
					Reason:  "UpgradeCompleted",
					Message: "The ClusterGroupUpgrade CR has all upgrade policies compliant",
				})
			}
		}
	} else {
		r.Log.Info("Upgrade is completed")
		clusterGroupUpgrade.Status.Status.CurrentBatch = 0
		clusterGroupUpgrade.Status.Status.CurrentBatchStartedAt = metav1.Time{}
		clusterGroupUpgrade.Status.Status.CompletedAt = metav1.Now()

		// Take actions after upgrade is completed
		if err := r.takeActionsAfterCompletion(ctx, clusterGroupUpgrade); err != nil {
			return ctrl.Result{}, err
		}
	}

	// Update status
	err = r.updateStatus(ctx, clusterGroupUpgrade)
	if err != nil {
		return ctrl.Result{}, err
	}

	return nextReconcile, nil
}

func (r *ClusterGroupUpgradeReconciler) initializeRemediationPolicyForBatch(
	clusterGroupUpgrade *ranv1alpha1.ClusterGroupUpgrade) {

	clusterGroupUpgrade.Status.Status.CurrentRemediationPolicyIndex = make(map[string]int)
	batchIndex := clusterGroupUpgrade.Status.Status.CurrentBatch - 1

	// By default, don't set any policy index for any of the clusters in the batch.
	for _, batchClusterName := range clusterGroupUpgrade.Status.RemediationPlan[batchIndex] {
		clusterGroupUpgrade.Status.Status.CurrentRemediationPolicyIndex[batchClusterName] = utils.NoPolicyIndex
	}

	r.Log.Info("[initializeRemediationPolicyForBatch]",
		"CurrentRemediationPolicyIndex", clusterGroupUpgrade.Status.Status.CurrentRemediationPolicyIndex)
}

/*
  getNextRemediationPoliciesForBatch: Each cluster is checked against each policy in order. If the cluster is not bound
  to the policy, or if the cluster is already compliant with the policy, the indexing advances until a NonCompliant
  policy is found for the cluster or the end of the list is reached.

  The policy currently applied for each cluster has its index held in
  clusterGroupUpgrade.Status.Status.CurrentRemediationPolicyIndex[clusterName] (the index is used to range through the
  policies present in clusterGroupUpgrade.Status.ManagedPoliciesForUpgrade).

  returns: bool     : true if the batch is done upgrading; false if not
           error/nil: in case any error happens
*/
func (r *ClusterGroupUpgradeReconciler) getNextRemediationPoliciesForBatch(
	ctx context.Context, clusterGroupUpgrade *ranv1alpha1.ClusterGroupUpgrade) (bool, error) {
	batchIndex := clusterGroupUpgrade.Status.Status.CurrentBatch - 1
	isBatchComplete := true

	for _, batchClusterName := range clusterGroupUpgrade.Status.RemediationPlan[batchIndex] {
		currentPolicyIndex := clusterGroupUpgrade.Status.Status.CurrentRemediationPolicyIndex[batchClusterName]
		if currentPolicyIndex == utils.AllPoliciesValidated {
			continue
		}

		// If it's the first time calling the function for the batch, move to policy index 0.
		if currentPolicyIndex == utils.NoPolicyIndex {
			currentPolicyIndex = 0
		}

		// Get the index of the next policy for which the cluster is NonCompliant.
		currentPolicyIndex, err := r.getNextNonCompliantPolicyForCluster(ctx, clusterGroupUpgrade, batchClusterName, currentPolicyIndex)
		if err != nil {
			return false, err
		}

		if currentPolicyIndex != utils.AllPoliciesValidated {
			isBatchComplete = false
		}

		// Update the policy index for the cluster.
		clusterGroupUpgrade.Status.Status.CurrentRemediationPolicyIndex[batchClusterName] = currentPolicyIndex
	}

	r.Log.Info("[getNextRemediationPoliciesForBatch]", "isBatchComplete", isBatchComplete)
	r.Log.Info("[getNextRemediationPoliciesForBatch]", "plan", clusterGroupUpgrade.Status.Status.CurrentRemediationPolicyIndex)
	return isBatchComplete, nil
}

/*
  remediateCurrentBatch:
  - steps through the remediationPolicyIndex and add the clusterNames to the corresponding
  placement rules in order so that at the end of a batch upgrade, all the copied policies are Compliant.
  - approves the needed InstallPlans for the Subscription type policies

  returns: error/nil
*/
func (r *ClusterGroupUpgradeReconciler) remediateCurrentBatch(
	ctx context.Context, clusterGroupUpgrade *ranv1alpha1.ClusterGroupUpgrade) (bool, error) {

	reconcileSooner := false
	for clusterName, managedPolicyIndex := range clusterGroupUpgrade.Status.Status.CurrentRemediationPolicyIndex {
		if managedPolicyIndex == utils.AllPoliciesValidated || managedPolicyIndex == utils.NoPolicyIndex {
			continue
		}
		prName := utils.GetResourceName(clusterGroupUpgrade, clusterGroupUpgrade.Status.ManagedPoliciesForUpgrade[managedPolicyIndex].Name+"-placement")
		if safeName, ok := clusterGroupUpgrade.Status.SafeResourceNames[prName]; ok {

			var clusterNameArr []string
			clusterNameArr = append(clusterNameArr, clusterName)
			err := r.updatePlacementRuleWithClusters(ctx, clusterGroupUpgrade, clusterNameArr, safeName)
			if err != nil {
				return reconcileSooner, err
			}

			// Approve needed InstallPlans.
			reconcileSooner, err = r.approveInstallPlan(ctx, clusterGroupUpgrade, managedPolicyIndex, clusterName)
			if err != nil {
				return reconcileSooner, err
			}
		} else {
			return reconcileSooner, fmt.Errorf("placement object name not found in CGU status")
		}
	}
	return reconcileSooner, nil
}

func (r *ClusterGroupUpgradeReconciler) approveInstallPlan(
	ctx context.Context, clusterGroupUpgrade *ranv1alpha1.ClusterGroupUpgrade,
	managedPolicyIndex int, clusterName string) (bool, error) {
	managedPolicyName := clusterGroupUpgrade.Status.ManagedPoliciesForUpgrade[managedPolicyIndex].Name

	// If there is no content saved for the current managed policy, return.
	_, ok := clusterGroupUpgrade.Status.ManagedPoliciesContent[managedPolicyName]
	if !ok {
		r.Log.Info("[approveInstallPlan] No content for policy", "managedPolicyName", managedPolicyName)
		return false, nil
	}

	// If there is content saved for the current managed policy, retrieve it.
	policyContentArr := []ranv1alpha1.PolicyContent{}
	json.Unmarshal([]byte(clusterGroupUpgrade.Status.ManagedPoliciesContent[managedPolicyName]), &policyContentArr)

	multiCloudPendingStatus := false
	for _, policyContent := range policyContentArr {
		if policyContent.Kind != utils.PolicyTypeSubscription {
			continue
		}

		r.Log.Info("[approveInstallPlan] Attempt to approve install plan for subscription",
			"name", policyContent.Name, "in namespace", policyContent.Namespace)
		// Get the managedClusterView for the subscription contained in the current managedPolicy.
		// If missing, then return error.
		mcvName := utils.GetMultiCloudObjectName(clusterGroupUpgrade, policyContent.Kind, policyContent.Name)
		safeName, ok := clusterGroupUpgrade.Status.SafeResourceNames[mcvName]
		if !ok {
			safeName = utils.GetSafeResourceName(mcvName, utils.MaxObjectNameLength, 0)
		}
		mcv := &viewv1beta1.ManagedClusterView{}
		if err := r.Get(ctx, types.NamespacedName{Name: safeName, Namespace: clusterName}, mcv); err != nil {
			if errors.IsNotFound(err) {
				r.Log.Info("ManagedClusterView should have been present, but it was not found", "error", err.Error())
				continue
			} else {
				return false, err
			}
		}

		// If the specific managedClusterView was found, check that it's condition Reason is "GetResourceProcessing"
		installPlanStatus, err := utils.ProcessSubscriptionManagedClusterView(
			ctx, r.Client, clusterGroupUpgrade, clusterName, mcv)
		// If there is an error in trying to approve the install plan, just print the error and continue.
		if err != nil {
			r.Log.Info("An error occurred trying to approve install plan", "error", err.Error())
			continue
		}
		if installPlanStatus == utils.InstallPlanCannotBeApproved {
			r.Log.Info("InstallPlan for subscription could not be approved", "subscription name", policyContent.Name)
		} else if installPlanStatus == utils.InstallPlanWasApproved {
			r.Log.Info("InstallPlan for subscription was approved", "subscription name", policyContent.Name)
		} else if installPlanStatus == utils.MultiCloudPendingStatus {
			r.Log.Info("InstallPlan for subscription could not be approved due to a MultiCloud object pending status, "+
				"retry again later", "subscription name", policyContent.Name)
			multiCloudPendingStatus = true
		}
	}

	return multiCloudPendingStatus, nil
}

func (r *ClusterGroupUpgradeReconciler) updatePlacementRuleWithClusters(
	ctx context.Context, clusterGroupUpgrade *ranv1alpha1.ClusterGroupUpgrade, clusterNames []string, prName string) error {

	placementRule := &unstructured.Unstructured{}
	placementRule.SetGroupVersionKind(schema.GroupVersionKind{
		Group:   "apps.open-cluster-management.io",
		Kind:    "PlacementRule",
		Version: "v1",
	})
	err := r.Client.Get(ctx, client.ObjectKey{
		Name:      prName,
		Namespace: clusterGroupUpgrade.Namespace,
	}, placementRule)

	if err != nil {
		return err
	}

	placementRuleSpecClusters := placementRule.Object["spec"].(map[string]interface{})

	var prClusterNames []string
	var updatedClusters []map[string]interface{}
	currentClusters := placementRuleSpecClusters["clusters"]

	if currentClusters != nil {
		// Check clusterName is not already present in currentClusters
		for _, clusterEntry := range currentClusters.([]interface{}) {
			clusterMap := clusterEntry.(map[string]interface{})
			updatedClusters = append(updatedClusters, clusterMap)
			prClusterNames = append(prClusterNames, clusterMap["name"].(string))
		}
	}

	for _, clusterName := range clusterNames {
		isCurrentClusterAlreadyPresent := false
		for _, prClusterName := range prClusterNames {
			if prClusterName == clusterName {
				isCurrentClusterAlreadyPresent = true
				break
			}
		}
		if !isCurrentClusterAlreadyPresent {
			updatedClusters = append(updatedClusters, map[string]interface{}{"name": clusterName})
		}
	}

	placementRuleSpecClusters["clusters"] = updatedClusters
	placementRuleSpecClusters["clusterReplicas"] = nil

	err = r.Client.Update(ctx, placementRule)
	if err != nil {
		return err
	}

	return nil
}

func (r *ClusterGroupUpgradeReconciler) cleanupPlacementRules(ctx context.Context, clusterGroupUpgrade *ranv1alpha1.ClusterGroupUpgrade) error {
	// Get all the placementRules associated to this upgrades CR.
	placementRules, err := r.getPlacementRules(ctx, clusterGroupUpgrade, nil)

	if err != nil {
		return err
	}

	errorMap := make(map[string]string)
	for _, plr := range placementRules.Items {
		placementRuleSpecClusters := plr.Object["spec"].(map[string]interface{})
		placementRuleSpecClusters["clusters"] = nil
		placementRuleSpecClusters["clusterReplicas"] = 0

		err = r.Client.Update(ctx, &plr)
		if err != nil {
			errorMap[plr.GetName()] = err.Error()
			return err
		}
	}

	if len(errorMap) != 0 {
		return fmt.Errorf("errors cleaning up placement rules: %s", errorMap)
	}
	return nil
}

func (r *ClusterGroupUpgradeReconciler) getPolicyByName(ctx context.Context, policyName, namespace string) (*unstructured.Unstructured, error) {
	foundPolicy := &unstructured.Unstructured{}
	foundPolicy.SetGroupVersionKind(schema.GroupVersionKind{
		Group:   "policy.open-cluster-management.io",
		Kind:    "Policy",
		Version: "v1",
	})

	// Look for policy.
	return foundPolicy, r.Client.Get(ctx, types.NamespacedName{Name: policyName, Namespace: namespace}, foundPolicy)
}

/* doManagedPoliciesExist checks that all the managedPolicies specified in the CR exist.
   returns: true/false                   if all the policies exist or not
            []string                     with the missing managed policy names
			[]*unstructured.Unstructured a list of the managedPolicies present on the system
			error
*/
func (r *ClusterGroupUpgradeReconciler) doManagedPoliciesExist(
	ctx context.Context, clusterGroupUpgrade *ranv1alpha1.ClusterGroupUpgrade,
	filterNonCompliantPolicies bool) (bool, []string, []*unstructured.Unstructured, error) {

	clusters, err := r.getAllClustersForUpgrade(ctx, clusterGroupUpgrade)
	if err != nil {
		return false, nil, nil, err
	}
	childPoliciesList, err := utils.GetChildPolicies(ctx, r.Client, clusters)
	if err != nil {
		return false, nil, nil, err
	}

	// Go through all the child policies and split the namespace from the policy name.
	// A child policy name has the name format parent_policy_namespace.parent_policy_name
	// The policy map we are creating will be of format {"policy_name": "policy_namespace"}
	policyMap := make(map[string]string)
	for _, childPolicy := range childPoliciesList {
		policyNameArr := strings.SplitN(childPolicy.Name, ".", 2)
		policyMap[policyNameArr[1]] = policyNameArr[0]
	}
	r.Log.Info("[doManagedPoliciesExist]", "policyMap", policyMap)

	// Go through the managedPolicies in the CR, make sure they exist and save them to the upgrade's status together with
	// their namespace.
	var managedPoliciesMissing []string
	var managedPoliciesPresent []*unstructured.Unstructured
	var managedPoliciesForUpgrade []ranv1alpha1.ManagedPolicyForUpgrade
	var managedPoliciesCompliantBeforeUpgrade []string
	clusterGroupUpgrade.Status.ManagedPoliciesNs = make(map[string]string)
	clusterGroupUpgrade.Status.ManagedPoliciesContent = make(map[string]string)

	for _, managedPolicyName := range clusterGroupUpgrade.Spec.ManagedPolicies {
		if managedPolicyNamespace, ok := policyMap[managedPolicyName]; ok {
			// Make sure the parent policy exists and nothing happened between querying the child policies above and now.
			foundPolicy, err := r.getPolicyByName(ctx, managedPolicyName, managedPolicyNamespace)

			if err != nil {
				// If the parent policy was not found, add its name to the list of missing policies.
				if errors.IsNotFound(err) {
					managedPoliciesMissing = append(managedPoliciesMissing, managedPolicyName)
					continue
				} else {
					// If another error happened, return it.
					return false, nil, nil, err
				}
			}

			if filterNonCompliantPolicies {
				// Check the policy has at least one of the clusters from the CR in NonCompliant state.
				clustersNonCompliantWithPolicy, err := r.getClustersNonCompliantWithPolicy(
					ctx, clusterGroupUpgrade, foundPolicy, true)
				if err != nil {
					return false, nil, nil, err
				}

				if len(clustersNonCompliantWithPolicy) == 0 {
					managedPoliciesCompliantBeforeUpgrade = append(managedPoliciesCompliantBeforeUpgrade, foundPolicy.GetName())
					continue
				}

				// Update the info on the policies used in the upgrade.
				newPolicyInfo := ranv1alpha1.ManagedPolicyForUpgrade{Name: managedPolicyName, Namespace: managedPolicyNamespace}
				managedPoliciesForUpgrade = append(managedPoliciesForUpgrade, newPolicyInfo)
			}
			// Add the policy to the list of present policies and update the status with the policy's namespace.
			managedPoliciesPresent = append(managedPoliciesPresent, foundPolicy)
			clusterGroupUpgrade.Status.ManagedPoliciesNs[managedPolicyName] = managedPolicyNamespace
		} else {
			managedPoliciesMissing = append(managedPoliciesMissing, managedPolicyName)
		}
	}

	if len(managedPoliciesForUpgrade) > 0 {
		clusterGroupUpgrade.Status.ManagedPoliciesForUpgrade = managedPoliciesForUpgrade
	}
	if len(managedPoliciesCompliantBeforeUpgrade) > 0 {
		clusterGroupUpgrade.Status.ManagedPoliciesCompliantBeforeUpgrade = managedPoliciesCompliantBeforeUpgrade
	}

	// If there are missing managed policies, return.
	if len(managedPoliciesMissing) != 0 {
		return false, managedPoliciesMissing, managedPoliciesPresent, nil
	}

	return true, nil, managedPoliciesPresent, nil
}

func (r *ClusterGroupUpgradeReconciler) processManagedPolicyForUpgradeContent(
	ctx context.Context, clusterGroupUpgrade *ranv1alpha1.ClusterGroupUpgrade, managedPoliciesForUpgrade []*unstructured.Unstructured) error {
	for _, managedPolicy := range managedPoliciesForUpgrade {
		// Get the policy content and create any needed ManagedClusterViews for subscription type policies.
		policyTypes, err := r.getPolicyContent(clusterGroupUpgrade, managedPolicy)
		if err != nil {
			return err
		}

		p, err := json.Marshal(policyTypes)
		if err != nil {
			return err
		}
		clusterGroupUpgrade.Status.ManagedPoliciesContent[managedPolicy.GetName()] = string(p)
		r.createSubscriptionManagedClusterView(ctx, clusterGroupUpgrade, managedPolicy, policyTypes)
	}

	return nil
}

//nolint:unparam
func (r *ClusterGroupUpgradeReconciler) createSubscriptionManagedClusterView(
	ctx context.Context, clusterGroupUpgrade *ranv1alpha1.ClusterGroupUpgrade, policy *unstructured.Unstructured, policyContent []ranv1alpha1.PolicyContent) error {

	nonCompliantClusters, err := r.getClustersNonCompliantWithPolicy(ctx, clusterGroupUpgrade, policy, true)
	if err != nil {
		return err
	}

	policyContentArr := []ranv1alpha1.PolicyContent{}
	json.Unmarshal(
		[]byte(clusterGroupUpgrade.Status.ManagedPoliciesContent[policy.GetName()]),
		&policyContentArr)

	// Check if the current policy is also a subscription policy.
	for _, policyContent := range policyContentArr {
		if policyContent.Kind == utils.PolicyTypeSubscription {

			// Compute the name of the managedClusterView
			managedClusterViewName := utils.GetMultiCloudObjectName(clusterGroupUpgrade, policyContent.Kind, policyContent.Name)
			safeName, ok := clusterGroupUpgrade.Status.SafeResourceNames[managedClusterViewName]
			if !ok {
				safeName = utils.GetSafeResourceName(managedClusterViewName, utils.MaxObjectNameLength, 0)
			}

			// Create managedClusterView in each of the NonCompliant managed clusters' namespaces to access information for the policy.
			for _, nonCompliantCluster := range nonCompliantClusters {
				_, err = utils.EnsureManagedClusterView(
					ctx, r.Client, safeName, managedClusterViewName, nonCompliantCluster, "subscriptions.operators.coreos.com",
					policyContent.Name, *policyContent.Namespace, clusterGroupUpgrade.Namespace+"-"+clusterGroupUpgrade.Name)
				if err == nil {
					clusterGroupUpgrade.Status.SafeResourceNames[managedClusterViewName] = safeName
				}
			}
		}
	}
	return nil
}

func (r *ClusterGroupUpgradeReconciler) copyManagedInformPolicy(
	ctx context.Context, clusterGroupUpgrade *ranv1alpha1.ClusterGroupUpgrade, managedPolicy *unstructured.Unstructured) (string, error) {

	// Create a new unstructured variable to keep all the information for the new policy.
	newPolicy := &unstructured.Unstructured{}

	// Set new policy name, namespace, group, kind and version.
	name := utils.GetResourceName(clusterGroupUpgrade, managedPolicy.GetName())
	newPolicy.SetName(name)
	newPolicy.SetNamespace(clusterGroupUpgrade.GetNamespace())
	newPolicy.SetGroupVersionKind(schema.GroupVersionKind{
		Group:   "policy.open-cluster-management.io",
		Kind:    "Policy",
		Version: "v1",
	})

	// Set new policy labels.
	labels := managedPolicy.GetLabels()
	if labels == nil {
		labels = make(map[string]string)
	}
	labels["app"] = "openshift-cluster-group-upgrades"
	labels["openshift-cluster-group-upgrades/clusterGroupUpgrade"] = clusterGroupUpgrade.Name
	labels["openshift-cluster-group-upgrades/parentPolicyName"] = managedPolicy.GetName()
	newPolicy.SetLabels(labels)

	// Set new policy annotations - copy them from the managed policy.
	annotations := managedPolicy.GetAnnotations()
	annotations[utils.ResourceNameAnnotation] = name
	newPolicy.SetAnnotations(annotations)

	// Set new policy remediationAction.
	newPolicy.Object["spec"] = managedPolicy.Object["spec"]
	err := r.updateConfigurationPolicyNameForCopiedPolicy(clusterGroupUpgrade, newPolicy.Object["spec"], managedPolicy.GetName())
	if err != nil {
		return "", err
	}

	specObject := newPolicy.Object["spec"].(map[string]interface{})
	specObject["remediationAction"] = utils.RemediationActionEnforce

	// Create the new policy in the desired namespace.
	err = r.createNewPolicyFromStructure(ctx, clusterGroupUpgrade, newPolicy)
	if err != nil {
		r.Log.Info("Error creating policy", "err", err)
		return "", err
	}
	return newPolicy.GetName(), nil
}

func (r *ClusterGroupUpgradeReconciler) updateConfigurationPolicyNameForCopiedPolicy(
	clusterGroupUpgrade *ranv1alpha1.ClusterGroupUpgrade, spec interface{}, managedPolicyName string) error {
	specObject := spec.(map[string]interface{})

	// Get the policy templates.
	policyTemplates := specObject["policy-templates"]
	policyTemplatesArr := policyTemplates.([]interface{})

	// Go through the template array.
	for _, template := range policyTemplatesArr {
		// Get to the metadata name of the ConfigurationPolicy.
		objectDefinition := template.(map[string]interface{})["objectDefinition"]
		if objectDefinition == nil {
			return fmt.Errorf("policy %s is missing its spec.policy-templates.objectDefinition", managedPolicyName)
		}
		objectDefinitionContent := objectDefinition.(map[string]interface{})
		metadata := objectDefinitionContent["metadata"]
		if metadata == nil {
			return fmt.Errorf("policy %s is missing its spec.policy-templates.objectDefinition.metadata", managedPolicyName)
		}
		// Update the metadata name
		metadataContent := metadata.(map[string]interface{})
		name := utils.GetResourceName(clusterGroupUpgrade, metadataContent["name"].(string))
		safeName, ok := clusterGroupUpgrade.Status.SafeResourceNames[name]
		if !ok {
			safeName = utils.GetSafeResourceName(name, utils.MaxPolicyNameLength, 0)
			clusterGroupUpgrade.Status.SafeResourceNames[name] = safeName

		}
		metadataContent["name"] = safeName
	}

	return nil
}

func (r *ClusterGroupUpgradeReconciler) createNewPolicyFromStructure(
	ctx context.Context, clusterGroupUpgrade *ranv1alpha1.ClusterGroupUpgrade, policy *unstructured.Unstructured) error {

<<<<<<< HEAD
=======
	name := policy.GetName()
	safeName, ok := clusterGroupUpgrade.Status.SafeResourceNames[name]
	if !ok {
		safeName = utils.GetSafeResourceName(name, utils.MaxPolicyNameLength, len(policy.GetNamespace()))

	}
	policy.SetName(safeName)
>>>>>>> c6aaa3df
	if err := controllerutil.SetControllerReference(clusterGroupUpgrade, policy, r.Scheme); err != nil {
		return err
	}
	existingPolicy := &unstructured.Unstructured{}
	existingPolicy.SetGroupVersionKind(schema.GroupVersionKind{
		Group:   "policy.open-cluster-management.io",
		Kind:    "Policy",
		Version: "v1",
	})
	err := r.Client.Get(ctx, client.ObjectKey{
		Name:      safeName,
		Namespace: clusterGroupUpgrade.Namespace,
	}, existingPolicy)

	if err != nil {
		if errors.IsNotFound(err) {
<<<<<<< HEAD

=======
>>>>>>> c6aaa3df
			err = r.Client.Create(ctx, policy)
			if err != nil {
				return err
			}
			clusterGroupUpgrade.Status.SafeResourceNames[name] = safeName
		} else {
			return err
		}
	} else {
		policy.SetResourceVersion(existingPolicy.GetResourceVersion())
		err = r.Client.Update(ctx, policy)
		if err != nil {
			return err
		}
	}
	return nil
}

//nolint:unparam
func (r *ClusterGroupUpgradeReconciler) getPolicyContent(
	clusterGroupUpgrade *ranv1alpha1.ClusterGroupUpgrade, managedPolicy *unstructured.Unstructured) ([]ranv1alpha1.PolicyContent, error) {
	managedPolicyName := managedPolicy.GetName()
	specObject := managedPolicy.Object["spec"].(map[string]interface{})

	// Get the policy templates.
	policyTemplates := specObject["policy-templates"]
	policyTemplatesArr := policyTemplates.([]interface{})
	var policyContent []ranv1alpha1.PolicyContent

	// Go through the template array.
	for _, template := range policyTemplatesArr {
		// Get to the metadata name of the ConfigurationPolicy.
		objectDefinition := template.(map[string]interface{})["objectDefinition"]
		if objectDefinition == nil {
			return nil, fmt.Errorf("policy %s is missing its spec.policy-templates.objectDefinition", managedPolicyName)
		}
		objectDefinitionContent := objectDefinition.(map[string]interface{})

		// Get the spec.
		spec := objectDefinitionContent["spec"]
		if spec == nil {
			return nil, fmt.Errorf("policy %s is missing its spec.policy-templates.objectDefinition.spec", managedPolicyName)
		}

		// Get the object-templates from the spec.
		specContent := spec.(map[string]interface{})
		objectTemplates := specContent["object-templates"]
		if objectTemplates == nil {
			return nil, fmt.Errorf("policy %s is missing its spec.policy-templates.objectDefinition.spec.object-templates", managedPolicyName)
		}

		objectTemplatesContent := objectTemplates.([]interface{})
		for _, objectTemplate := range objectTemplatesContent {
			objectTemplateContent := objectTemplate.(map[string]interface{})
			innerObjectDefinition := objectTemplateContent["objectDefinition"]
			if innerObjectDefinition == nil {
				return nil, fmt.Errorf("policy %s is missing its spec.policy-templates.objectDefinition.spec.object-templates.objectDefinition", managedPolicyName)
			}

			innerObjectDefinitionContent := innerObjectDefinition.(map[string]interface{})
			// Get the object's metadata.
			objectDefinitionMetadata := innerObjectDefinitionContent["metadata"]
			if objectDefinitionMetadata == nil {
				r.Log.Info(
					"[getPolicyContent] Policy is missing its spec.policy-templates.objectDefinition.spec.object-templates.metadata",
					"policyName", managedPolicyName)
				continue
			}

			objectDefinitionMetadataContent := innerObjectDefinitionContent["metadata"].(map[string]interface{})
			// Save the kind, name and namespace if they exist and if kind is of Subscription type.
			// If kind is missing, log and skip.
			kind, ok := innerObjectDefinitionContent["kind"]
			if !ok {
				r.Log.Info(
					"[getPolicyContent] Policy is missing its spec.policy-templates.objectDefinition.spec.object-templates.kind",
					"policyName", managedPolicyName)
				continue
			}

			// Filter only Subscription templates.
			if kind != utils.PolicyTypeSubscription {
				r.Log.Info(
					"[getPolicyContent] Policy spec.policy-templates.objectDefinition.spec.object-templates.kind is not of Subscription kind",
					"policyName", managedPolicyName)
				continue
			}

			// If name is missing, log and skip. We need Subscription name in order to have a valid content for
			// Subscription InstallPlan approval.
			_, ok = objectDefinitionMetadataContent["name"]
			if !ok {
				r.Log.Info(
					"[getPolicyContent] Policy is missing its spec.policy-templates.objectDefinition.spec.object-templates.metadata.name",
					"policyName", managedPolicyName)
				continue
			}

			// If namespace is missing, log and skip. We need Subscription namespace in order to have a valid content for
			// Subscription InstallPlan approval.
			_, ok = objectDefinitionMetadataContent["namespace"]
			if !ok {
				r.Log.Info(
					"[getPolicyContent] Policy is missing its spec.policy-templates.objectDefinition.spec.object-templates.metadata.namespace",
					"policyName", managedPolicyName)
				continue
			}

			// Save the info into the policy content status.
			var policyContentCrt ranv1alpha1.PolicyContent
			policyContentCrt.Kind = innerObjectDefinitionContent["kind"].(string)
			policyContentCrt.Name = objectDefinitionMetadataContent["name"].(string)

			namespace := objectDefinitionMetadataContent["namespace"].(string)
			policyContentCrt.Namespace = &namespace

			policyContent = append(policyContent, policyContentCrt)
		}

	}

	return policyContent, nil
}

func (r *ClusterGroupUpgradeReconciler) ensureBatchPlacementRule(ctx context.Context, clusterGroupUpgrade *ranv1alpha1.ClusterGroupUpgrade, policyName string, managedPolicy *unstructured.Unstructured) (string, error) {

	name := utils.GetResourceName(clusterGroupUpgrade, managedPolicy.GetName()+"-placement")
	safeName, ok := clusterGroupUpgrade.Status.SafeResourceNames[name]
	if !ok {
		safeName = utils.GetSafeResourceName(name, utils.MaxObjectNameLength, 0)
	}
	pr := r.newBatchPlacementRule(clusterGroupUpgrade, policyName, safeName, name)

	if err := controllerutil.SetControllerReference(clusterGroupUpgrade, pr, r.Scheme); err != nil {
		return "", err
	}

	pr := r.newBatchPlacementRule(clusterGroupUpgrade, prName)

	if err := controllerutil.SetControllerReference(clusterGroupUpgrade, pr, r.Scheme); err != nil {
		return err
	}

	foundPlacementRule := &unstructured.Unstructured{}
	foundPlacementRule.SetGroupVersionKind(schema.GroupVersionKind{
		Group:   "apps.open-cluster-management.io",
		Kind:    "PlacementRule",
		Version: "v1",
	})

	err := r.Client.Get(ctx, client.ObjectKey{
		Name:      safeName,
		Namespace: clusterGroupUpgrade.Namespace,
	}, foundPlacementRule)

	if err != nil {
		if errors.IsNotFound(err) {
			err = r.Client.Create(ctx, pr)
			if err != nil {
				return "", err
			}
			clusterGroupUpgrade.Status.SafeResourceNames[name] = safeName
		} else {
			return "", err
		}
	} else {
		pr.SetResourceVersion(foundPlacementRule.GetResourceVersion())
		err = r.Client.Update(ctx, pr)
		if err != nil {
			return "", err
		}
	}
	return safeName, nil
}

<<<<<<< HEAD
func (r *ClusterGroupUpgradeReconciler) newBatchPlacementRule(clusterGroupUpgrade *ranv1alpha1.ClusterGroupUpgrade, prName string) *unstructured.Unstructured {
=======
func (r *ClusterGroupUpgradeReconciler) newBatchPlacementRule(clusterGroupUpgrade *ranv1alpha1.ClusterGroupUpgrade, policyName, name, desiredName string) *unstructured.Unstructured {
>>>>>>> c6aaa3df
	u := &unstructured.Unstructured{}
	u.Object = map[string]interface{}{
		"metadata": map[string]interface{}{
			"name":      name,
			"namespace": clusterGroupUpgrade.Namespace,
			"labels": map[string]interface{}{
				"app": "openshift-cluster-group-upgrades",
				"openshift-cluster-group-upgrades/clusterGroupUpgrade": clusterGroupUpgrade.Name,
				"openshift-cluster-group-upgrades/forPolicy":           policyName,
			},
			"annotations": map[string]interface{}{
				utils.ResourceNameAnnotation: desiredName,
			},
		},
		"spec": map[string]interface{}{
			"clusterConditions": []map[string]interface{}{
				{
					"type":   "ManagedClusterConditionAvailable",
					"status": "True",
				},
			},
			"clusterReplicas": 0,
		},
	}

	u.SetGroupVersionKind(schema.GroupVersionKind{
		Group:   "apps.open-cluster-management.io",
		Kind:    "PlacementRule",
		Version: "v1",
	})

	return u
}

/* getNextNonCompliantPolicyForCluster goes through all the policies in the managedPolicies list, starting with the
   policy index for the requested cluster and returns the index of the first policy that has the cluster as NonCompliant.

   returns: policyIndex the index of the next policy for which the cluster is NonCompliant or -1 if no policy found
            error/nil
*/
func (r *ClusterGroupUpgradeReconciler) getNextNonCompliantPolicyForCluster(
	ctx context.Context, clusterGroupUpgrade *ranv1alpha1.ClusterGroupUpgrade, clusterName string, startIndex int) (int, error) {
	currentPolicyIndex := startIndex

	for {
		// Get the name of the managed policy matching the current index.
		currentManagedPolicyInfo := utils.GetManagedPolicyForUpgradeByIndex(currentPolicyIndex, clusterGroupUpgrade)
		currentManagedPolicy, err := r.getPolicyByName(ctx, currentManagedPolicyInfo.Name, currentManagedPolicyInfo.Namespace)
		if err != nil {
			return utils.NoPolicyIndex, err
		}

		// Check if current cluster is compliant or not for its current managed policy.
		clusterStatus, err := r.getClusterComplianceWithPolicy(clusterName, currentManagedPolicy)
		if err != nil {
			return utils.NoPolicyIndex, err
		}

		// If the cluster is compliant for the policy or if the cluster is not matched with the policy,
		// move to the next policy index.
		if clusterStatus == utils.ClusterStatusCompliant || clusterStatus == utils.ClusterNotMatchedWithPolicy {
			if currentPolicyIndex < len(clusterGroupUpgrade.Status.ManagedPoliciesForUpgrade)-1 {
				currentPolicyIndex++
				continue
			} else {
				currentPolicyIndex = utils.AllPoliciesValidated
				break
			}
		} else if clusterStatus == utils.ClusterStatusNonCompliant {
			break
		}
	}

	return currentPolicyIndex, nil
}

/* isUpgradeComplete checks if there is at least one managed policy left for which at least one cluster in the
   batch is NonCompliant.

   returns: true/false if the upgrade is complete
            error/nil
*/
func (r *ClusterGroupUpgradeReconciler) isUpgradeComplete(ctx context.Context, clusterGroupUpgrade *ranv1alpha1.ClusterGroupUpgrade) (bool, error) {
	// If we are not at the last batch, the upgrade clearly didn't complete.
	if clusterGroupUpgrade.Status.Status.CurrentBatch < len(clusterGroupUpgrade.Status.CopiedPolicies) {
		return false, nil
	}

	// Go through all the clusters in the current last batch (which is also the last batch) and make sure
	// they are either compliant with all the managedPolicies or they don't match them.
	for _, batchClusterName := range clusterGroupUpgrade.Status.RemediationPlan[clusterGroupUpgrade.Status.Status.CurrentBatch-1] {
		currentPolicyIndex := clusterGroupUpgrade.Status.Status.CurrentRemediationPolicyIndex[batchClusterName]
		if currentPolicyIndex == utils.AllPoliciesValidated || currentPolicyIndex == utils.NoPolicyIndex {
			continue
		}

		nextNonCompliantPolicyIndex, err := r.getNextNonCompliantPolicyForCluster(ctx, clusterGroupUpgrade, batchClusterName, currentPolicyIndex)
		if err != nil {
			return false, err
		}

		// If we can find a managed policy for which the cluster is NonCompliant, it means the upgrade has
		// not finished.
		if nextNonCompliantPolicyIndex != utils.NoPolicyIndex {
			return false, nil
		}
	}

	return true, nil
}

func (r *ClusterGroupUpgradeReconciler) ensureBatchPlacementBinding(
	ctx context.Context, clusterGroupUpgrade *ranv1alpha1.ClusterGroupUpgrade, policyName, placementRuleName string, managedPolicy *unstructured.Unstructured) error {

	name := utils.GetResourceName(clusterGroupUpgrade, managedPolicy.GetName()+"-placement")
	safeName, ok := clusterGroupUpgrade.Status.SafeResourceNames[name]
	if !ok {
		safeName = utils.GetSafeResourceName(name, utils.MaxObjectNameLength, 0)
	}

	// Ensure batch placement bindings.
	pb := r.newBatchPlacementBinding(clusterGroupUpgrade, policyName, placementRuleName, safeName, name)

	if err := controllerutil.SetControllerReference(clusterGroupUpgrade, pb, r.Scheme); err != nil {
		return err
	}

	// Ensure batch placement bindings.
	pb := r.newBatchPlacementBinding(clusterGroupUpgrade, commonResourceName, commonResourceName)

	if err := controllerutil.SetControllerReference(clusterGroupUpgrade, pb, r.Scheme); err != nil {
		return err
	}

	foundPlacementBinding := &unstructured.Unstructured{}
	foundPlacementBinding.SetGroupVersionKind(schema.GroupVersionKind{
		Group:   "policy.open-cluster-management.io",
		Kind:    "PlacementBinding",
		Version: "v1",
	})
	err := r.Client.Get(ctx, client.ObjectKey{
		Name:      safeName,
		Namespace: clusterGroupUpgrade.Namespace,
	}, foundPlacementBinding)

	if err != nil {
		if errors.IsNotFound(err) {
			err = r.Client.Create(ctx, pb)
			if err != nil {
				return err
			}
			clusterGroupUpgrade.Status.SafeResourceNames[name] = safeName
		} else {
			return err
		}
	} else {
		pb.SetResourceVersion(foundPlacementBinding.GetResourceVersion())
		err = r.Client.Update(ctx, pb)
		if err != nil {
			return err
		}
	}

	return nil
}

func (r *ClusterGroupUpgradeReconciler) newBatchPlacementBinding(clusterGroupUpgrade *ranv1alpha1.ClusterGroupUpgrade,
<<<<<<< HEAD
	placementRuleName string, placementBindingName string) *unstructured.Unstructured {
=======
	policyName, placementRuleName, name, desiredName string) *unstructured.Unstructured {
>>>>>>> c6aaa3df

	var subjects []map[string]interface{}

	subject := make(map[string]interface{})
	subject["name"] = policyName
	subject["kind"] = "Policy"
	subject["apiGroup"] = "policy.open-cluster-management.io"
	subjects = append(subjects, subject)

	u := &unstructured.Unstructured{}
	u.Object = map[string]interface{}{
		"metadata": map[string]interface{}{
			"name":      name,
			"namespace": clusterGroupUpgrade.Namespace,
			"labels": map[string]interface{}{
				"app": "openshift-cluster-group-upgrades",
				"openshift-cluster-group-upgrades/clusterGroupUpgrade": clusterGroupUpgrade.Name,
			},
			"annotations": map[string]interface{}{
				utils.ResourceNameAnnotation: desiredName,
			},
		},
		"placementRef": map[string]interface{}{
			"name":     placementRuleName,
			"kind":     "PlacementRule",
			"apiGroup": "apps.open-cluster-management.io",
		},
		"subjects": subjects,
	}
	u.SetGroupVersionKind(schema.GroupVersionKind{
		Group:   "policy.open-cluster-management.io",
		Kind:    "PlacementBinding",
		Version: "v1",
	})

	return u
}

func (r *ClusterGroupUpgradeReconciler) getPlacementRules(ctx context.Context, clusterGroupUpgrade *ranv1alpha1.ClusterGroupUpgrade, policyName *string) (*unstructured.UnstructuredList, error) {
	var placementRuleLabels = map[string]string{"openshift-cluster-group-upgrades/clusterGroupUpgrade": clusterGroupUpgrade.Name}
	if policyName != nil {
		placementRuleLabels["openshift-cluster-group-upgrades/forPolicy"] = *policyName
	}

	listOpts := []client.ListOption{
		client.InNamespace(clusterGroupUpgrade.Namespace),
		client.MatchingLabels(placementRuleLabels),
	}
	placementRulesList := &unstructured.UnstructuredList{}
	placementRulesList.SetGroupVersionKind(schema.GroupVersionKind{
		Group:   "apps.open-cluster-management.io",
		Kind:    "PlacementRuleList",
		Version: "v1",
	})
	if err := r.List(ctx, placementRulesList, listOpts...); err != nil {
		return nil, err
	}

	return placementRulesList, nil
}

func (r *ClusterGroupUpgradeReconciler) getPlacementBindings(ctx context.Context, clusterGroupUpgrade *ranv1alpha1.ClusterGroupUpgrade) (*unstructured.UnstructuredList, error) {
	var placementBindingLabels = map[string]string{"openshift-cluster-group-upgrades/clusterGroupUpgrade": clusterGroupUpgrade.Name}
	listOpts := []client.ListOption{
		client.InNamespace(clusterGroupUpgrade.Namespace),
		client.MatchingLabels(placementBindingLabels),
	}
	placementBindingsList := &unstructured.UnstructuredList{}
	placementBindingsList.SetGroupVersionKind(schema.GroupVersionKind{
		Group:   "policy.open-cluster-management.io",
		Kind:    "PlacementBindingList",
		Version: "v1",
	})
	if err := r.List(ctx, placementBindingsList, listOpts...); err != nil {
		return nil, err
	}

	return placementBindingsList, nil
}

func (r *ClusterGroupUpgradeReconciler) getCopiedPolicies(ctx context.Context, clusterGroupUpgrade *ranv1alpha1.ClusterGroupUpgrade) (*unstructured.UnstructuredList, error) {
	var policyLabels = map[string]string{"openshift-cluster-group-upgrades/clusterGroupUpgrade": clusterGroupUpgrade.Name}
	listOpts := []client.ListOption{
		client.InNamespace(clusterGroupUpgrade.Namespace),
		client.MatchingLabels(policyLabels),
	}
	policiesList := &unstructured.UnstructuredList{}
	policiesList.SetGroupVersionKind(schema.GroupVersionKind{
		Group:   "policy.open-cluster-management.io",
		Kind:    "PolicyList",
		Version: "v1",
	})
	if err := r.List(ctx, policiesList, listOpts...); err != nil {
		return nil, err
	}

	return policiesList, nil
}

func (r *ClusterGroupUpgradeReconciler) reconcileResources(ctx context.Context, clusterGroupUpgrade *ranv1alpha1.ClusterGroupUpgrade, managedPoliciesPresent []*unstructured.Unstructured) error {
	// Reconcile resources
	for _, managedPolicy := range managedPoliciesPresent {

		policyName, err := r.copyManagedInformPolicy(ctx, clusterGroupUpgrade, managedPolicy)
		if err != nil {
			return err
		}

		placementRuleName, err := r.ensureBatchPlacementRule(ctx, clusterGroupUpgrade, policyName, managedPolicy)
		if err != nil {
			return err
		}

		err = r.ensureBatchPlacementBinding(ctx, clusterGroupUpgrade, policyName, placementRuleName, managedPolicy)
		if err != nil {
			return err
		}
	}

	return nil
}

func (r *ClusterGroupUpgradeReconciler) getPolicyClusterStatus(policy *unstructured.Unstructured) ([]interface{}, error) {
	policyName := policy.GetName()

	// Get the compliant status part of the policy.
	if policy.Object["status"] == nil {
		return nil, fmt.Errorf("policy %s is missing its status", policyName)
	}

	statusObject := policy.Object["status"].(map[string]interface{})
	// If there is just one cluster in the policy's status that's missing it's compliance status, then the overall
	// policy compliance status will be missing. Log if the overall compliance status is missing, but continue.
	if statusObject["compliant"] == nil {
		r.Log.Info("[getPolicyClusterStatus] Policy has it's compliant status pending", "policyName", policyName)
	}

	// Get the policy's list of cluster compliance.
	statusCompliance := statusObject["status"]
	if statusCompliance == nil {
		return nil, fmt.Errorf("policy %s has it's list of cluster statuses pending", policyName)
	}

	subStatus := statusCompliance.([]interface{})
	if subStatus == nil {
		return nil, fmt.Errorf("policy %s is missing it's compliance status", policyName)
	}

	return subStatus, nil
}

func (r *ClusterGroupUpgradeReconciler) getClustersNonCompliantWithPolicy(
	ctx context.Context, clusterGroupUpgrade *ranv1alpha1.ClusterGroupUpgrade,
	policy *unstructured.Unstructured, filterClustersForUpgrade bool) ([]string, error) {

	// Get the status of the clusters matching the policy.
	subStatus, err := r.getPolicyClusterStatus(policy)
	if err != nil {
		return nil, err
	}

	var nonCompliantClusters []string
	// Loop through all the clusters in the policy's compliance status.
	for _, crtSubStatusCrt := range subStatus {
		crtSubStatusMap := crtSubStatusCrt.(map[string]interface{})
		// If the cluster is NonCompliant, add it to the list. A cluster without a status is also considered NonCompliant.
		if crtSubStatusMap["compliant"] == utils.ClusterStatusNonCompliant || crtSubStatusMap["compliant"] == nil {
			nonCompliantClusters = append(nonCompliantClusters, crtSubStatusMap["clustername"].(string))
		}
	}

	// Filter only the clusters present in the current upgrade.
	if filterClustersForUpgrade {
		var nonCompliantClustersInUpgrade []string
		allClustersForUpgrade, err := r.getAllClustersForUpgrade(ctx, clusterGroupUpgrade)
		if err != nil {
			return nil, fmt.Errorf("cannot obtain all the details about the clusters in the CR: %s", err)
		}
		for _, nonCompliantCluster := range nonCompliantClusters {
			for _, cluster := range allClustersForUpgrade {
				if cluster == nonCompliantCluster {
					nonCompliantClustersInUpgrade = append(nonCompliantClustersInUpgrade, cluster)
					break
				}
			}
		}
		r.Log.Info("[getClustersNonCompliantWithPolicy]", "policy: ", policy.GetName(), "clusters: ", nonCompliantClusters)
		return nonCompliantClustersInUpgrade, nil
	}

	r.Log.Info("[getClustersNonCompliantWithPolicy]", "policy: ", policy.GetName(), "clusters: ", nonCompliantClusters)
	return nonCompliantClusters, nil
}

/*
  getClusterComplianceWithPolicy returns the compliance of a certain cluster with a certain policy
  based on a policy's status structure which is below. If a policy is bound to a placementRule, then
  all the clusters bound to the policy will appear in status.status as either Compliant or NonCompliant.

  status:
    compliant: NonCompliant
    placement:
    - placementBinding: binding-policy1-common-cluster-version-policy
      placementRule: placement-policy1-common-cluster-version-policy
    status:
    - clustername: spoke1
      clusternamespace: spoke1
      compliant: NonCompliant
    - clustername: spoke4
      clusternamespace: spoke4
      compliant: NonCompliant

	returns: *string pointer to a string holding either Compliant/NonCompliant/NotMatchedWithPolicy
	         error
*/
func (r *ClusterGroupUpgradeReconciler) getClusterComplianceWithPolicy(
	clusterName string, policy *unstructured.Unstructured) (string, error) {
	// Get the status of the clusters matching the policy.
	subStatus, err := r.getPolicyClusterStatus(policy)
	if err != nil {
		return utils.PolicyStatusUnknown, err
	}

	// Loop through all the clusters in the policy's compliance status.
	for _, crtSubStatusCrt := range subStatus {
		crtSubStatusMap := crtSubStatusCrt.(map[string]interface{})
		// If the cluster is Compliant, return true.
		if clusterName == crtSubStatusMap["clustername"].(string) {
			if crtSubStatusMap["compliant"] == utils.ClusterStatusCompliant {
				return utils.ClusterStatusCompliant, nil
			} else if crtSubStatusMap["compliant"] == utils.ClusterStatusNonCompliant {
				return utils.ClusterStatusNonCompliant, nil
			} else if crtSubStatusMap["compliant"] == nil {
				r.Log.Info(
					"[getClusterComplianceWithPolicy] Cluster is missing its compliance status, treat as NonCompliant",
					"clusterName", clusterName, "policyName", policy.GetName())
				return utils.ClusterStatusNonCompliant, nil
			}
		}
	}
	return utils.ClusterNotMatchedWithPolicy, nil
}

func (r *ClusterGroupUpgradeReconciler) getClustersNonCompliantWithManagedPolicies(ctx context.Context,
	clusterGroupUpgrade *ranv1alpha1.ClusterGroupUpgrade, managedPolicies []*unstructured.Unstructured) (map[string]bool, error) {
	clustersNonCompliantMap := make(map[string]bool)

	// clustersNonCompliantMap will be a map of the clusters present in the CR and wether they are NonCompliant with at
	// least one managed policy.
	allClustersForUpgrade, err := r.getAllClustersForUpgrade(ctx, clusterGroupUpgrade)
	if err != nil {
		return nil, err
	}
	for _, clusterName := range allClustersForUpgrade {
		for _, managedPolicy := range managedPolicies {
			clusterCompliance, err := r.getClusterComplianceWithPolicy(clusterName, managedPolicy)
			if err != nil {
				return nil, err
			}

			if clusterCompliance == utils.ClusterStatusNonCompliant {
				// If the cluster is NonCompliant in this current policy mark it as such and move to the next cluster.
				clustersNonCompliantMap[clusterName] = true
				break
			}
		}
	}

	return clustersNonCompliantMap, nil
}

func (r *ClusterGroupUpgradeReconciler) buildRemediationPlan(
	ctx context.Context, clusterGroupUpgrade *ranv1alpha1.ClusterGroupUpgrade, managedPolicies []*unstructured.Unstructured) error {
	// Get all clusters from the CR that are non compliant with at least one of the managedPolicies.
	clusterNonCompliantWithManagedPoliciesMap, err := r.getClustersNonCompliantWithManagedPolicies(ctx, clusterGroupUpgrade, managedPolicies)
	if err != nil {
		return err
	}

	// Create remediation plan
	var remediationPlan [][]string
	isCanary := make(map[string]bool)
	if clusterGroupUpgrade.Spec.RemediationStrategy.Canaries != nil && len(clusterGroupUpgrade.Spec.RemediationStrategy.Canaries) > 0 {
		for _, canary := range clusterGroupUpgrade.Spec.RemediationStrategy.Canaries {
			// TODO: make sure the canary clusters are in the list of clusters.
			if clusterNonCompliantWithManagedPoliciesMap[canary] {
				remediationPlan = append(remediationPlan, []string{canary})
				isCanary[canary] = true
			}
		}
	}

	allClustersForUpgrade, err := r.getAllClustersForUpgrade(ctx, clusterGroupUpgrade)
	if err != nil {
		return err
	}

	var batch []string
	clusterCount := 0
	for i := 0; i < len(allClustersForUpgrade); i++ {
		site := allClustersForUpgrade[i]
		if !isCanary[site] && clusterNonCompliantWithManagedPoliciesMap[site] {
			batch = append(batch, site)
			clusterCount++
		}

		if clusterCount == clusterGroupUpgrade.Status.ComputedMaxConcurrency || i == len(allClustersForUpgrade)-1 {
			if len(batch) > 0 {
				remediationPlan = append(remediationPlan, batch)
				clusterCount = 0
				batch = nil
			}
		}
	}
	r.Log.Info("Remediation plan", "remediatePlan", remediationPlan)
	clusterGroupUpgrade.Status.RemediationPlan = remediationPlan

	return nil
}

// func getGeneratedResourceNamePrefix(clusterGroupUpgrade *ranv1alpha1.ClusterGroupUpgrade, initialString string) string {
// 	return getGeneratedResourceNamePrefixWithSpare(clusterGroupUpgrade, initialString, 0)
// }

// func getGeneratedResourceNamePrefixWithSpare(clusterGroupUpgrade *ranv1alpha1.ClusterGroupUpgrade, initialString string, spareLength int) string {
// 	s := clusterGroupUpgrade.Name + "-" + initialString + "-"
// 	// 5 is the length of the generated random part
// 	limit := 63 - 5 - spareLength
// 	if len(s) > limit {
// 		s = s[:limit-2] + "-"
// 	}
// 	return s
// }

func (r *ClusterGroupUpgradeReconciler) getAllClustersForUpgrade(ctx context.Context, clusterGroupUpgrade *ranv1alpha1.ClusterGroupUpgrade) ([]string, error) {
	var clusterNames []string
	keys := make(map[string]bool)
	// The cluster selector field holds a label common to multiple clusters that will be updated.
	// All the clusters matching the labels specified in clusterSelector will be included in the update plan.
	// The expected format for Spec.ClusterSelector is as follows:
	// clusterSelector:
	//   - label1Name=label1Value
	//   - label2Name=label2Value
	// If the value is empty, then the expected format is:
	// clusterSelector:
	//   - label1Name
	for _, clusterSelector := range clusterGroupUpgrade.Spec.ClusterSelector {
		selectorList := strings.Split(clusterSelector, "=")
		var clusterLabels map[string]string
		if len(selectorList) == 2 {
			clusterLabels = map[string]string{selectorList[0]: selectorList[1]}
		} else if len(selectorList) == 1 {
			clusterLabels = map[string]string{selectorList[0]: ""}
		} else {
			r.Log.Info("Cluster selector has wrong format: %s", clusterSelector)
			continue
		}

		listOpts := []client.ListOption{
			client.MatchingLabels(clusterLabels),
		}
		clusterList := &clusterv1.ManagedClusterList{}
		if err := r.List(ctx, clusterList, listOpts...); err != nil {
			return nil, err
		}

		for _, cluster := range clusterList.Items {
			// Make sure a cluster name doesn't appear twice.
			if _, value := keys[cluster.GetName()]; !value {
				keys[cluster.GetName()] = true
				clusterNames = append(clusterNames, cluster.GetName())
			}
		}
	}

	r.Log.Info("[getClusterBySelectors]", "clustersBySelector", clusterNames)

	for _, clusterName := range clusterGroupUpgrade.Spec.Clusters {
		// Make sure a cluster name doesn't appear twice.
		if _, value := keys[clusterName]; !value {
			keys[clusterName] = true
			clusterNames = append(clusterNames, clusterName)
		}
	}

	r.Log.Info("[getClustersBySelectors]", "clusterNames", clusterNames)
	return clusterNames, nil
}

func (r *ClusterGroupUpgradeReconciler) updateChildResourceNames(ctx context.Context, safeNameMap map[string]string, childResourceNameList []string, u *unstructured.Unstructured) ([]string, error) {
	if name, ok := u.GetAnnotations()[utils.ResourceNameAnnotation]; ok {
		if safeName, ok := safeNameMap[name]; ok {
			if u.GetName() != safeName {
				// Found an object with the same object name in annotation but different from our records in the names map
				// This could happen when reconcile calls work on a stale version of CGU right after a status update from a previous reconcile
				// Or the controller pod fails to update the status after creating objects, e.g. node failure
				// Remove it as we have created a new one and updated the map
				r.Log.Info("[updateChildResourceNames] clean up stale child resource", "name", u.GetName(), "kind", u.GetKind())
				err := r.Client.Delete(ctx, u)
				if err != nil {
					return childResourceNameList, err
				}
				return childResourceNameList, nil
			}
		} else {
			safeNameMap[name] = u.GetName()
		}
	}
	childResourceNameList = append(childResourceNameList, u.GetName())
	return childResourceNameList, nil
}

func (r *ClusterGroupUpgradeReconciler) updateStatus(ctx context.Context, clusterGroupUpgrade *ranv1alpha1.ClusterGroupUpgrade) error {
	err := retry.RetryOnConflict(retry.DefaultRetry, func() error {

		placementRules, err := r.getPlacementRules(ctx, clusterGroupUpgrade, nil)
		if err != nil {
			return err
		}

		placementRulesStatus := make([]string, 0)
		for _, placementRule := range placementRules.Items {
			placementRulesStatus, err = r.updateChildResourceNames(ctx, clusterGroupUpgrade.Status.SafeResourceNames, placementRulesStatus, &placementRule)
			if err != nil {
				return err
			}
		}
		clusterGroupUpgrade.Status.PlacementRules = placementRulesStatus

		placementBindings, err := r.getPlacementBindings(ctx, clusterGroupUpgrade)
		if err != nil {
			return err
		}
		placementBindingsStatus := make([]string, 0)
		for _, placementBinding := range placementBindings.Items {
			placementBindingsStatus, err = r.updateChildResourceNames(ctx, clusterGroupUpgrade.Status.SafeResourceNames, placementBindingsStatus, &placementBinding)
			if err != nil {
				return err
			}
		}
		clusterGroupUpgrade.Status.PlacementBindings = placementBindingsStatus

		copiedPolicies, err := r.getCopiedPolicies(ctx, clusterGroupUpgrade)
		if err != nil {
			return err
		}
		policiesStatus := make([]string, 0)
		for _, policy := range copiedPolicies.Items {
			policiesStatus, err = r.updateChildResourceNames(ctx, clusterGroupUpgrade.Status.SafeResourceNames, policiesStatus, &policy)
			if err != nil {
				return err
			}
		}
		clusterGroupUpgrade.Status.CopiedPolicies = policiesStatus

		err = r.Status().Update(ctx, clusterGroupUpgrade)
		return err
	})

	if err != nil {
		return err
	}
	// Wait a bit so that API server/etcd syncs up and the next reconsile call will get the updated CGU
	time.Sleep(statusUpdateWaitInSeconds * time.Second)
	return nil
}

func (r *ClusterGroupUpgradeReconciler) blockingCRsNotCompleted(ctx context.Context, clusterGroupUpgrade *ranv1alpha1.ClusterGroupUpgrade) ([]string, []string, error) {

	var blockingCRsNotCompleted []string
	var blockingCRsMissing []string

	// Range through all the blocking CRs.
	for _, blockingCR := range clusterGroupUpgrade.Spec.BlockingCRs {
		cgu := &ranv1alpha1.ClusterGroupUpgrade{}
		err := r.Get(ctx, types.NamespacedName{Name: blockingCR.Name, Namespace: blockingCR.Namespace}, cgu)

		if err != nil {
			r.Log.Info("[blockingCRsNotCompleted] CR not found", "name", blockingCR.Name, "error: ", err)
			if errors.IsNotFound(err) {
				blockingCRsMissing = append(blockingCRsMissing, blockingCR.Name)
				continue
			} else {
				return nil, nil, err
			}
		}

		// If a blocking CR doesn't have status conditions, it means something has gone wrong with processing
		// it, so we should assume it's not completed.
		if cgu.Status.Conditions == nil {
			blockingCRsNotCompleted = append(blockingCRsNotCompleted, cgu.Name)
			continue
		}

		// If we find a blocking CR with a status different than "UpgradeCompleted", then we add it to the list.
		for i := range cgu.Status.Conditions {
			if cgu.Status.Conditions[i].Reason != "UpgradeCompleted" {
				blockingCRsNotCompleted = append(blockingCRsNotCompleted, cgu.Name)
			}
		}
	}

	r.Log.Info("[blockingCRsNotCompleted]", "blockingCRs", blockingCRsNotCompleted)
	return blockingCRsNotCompleted, blockingCRsMissing, nil
}

func (r *ClusterGroupUpgradeReconciler) validateCR(ctx context.Context, clusterGroupUpgrade *ranv1alpha1.ClusterGroupUpgrade) (bool, error) {
	reconcile := false
	// Validate clusters in spec are ManagedCluster objects
	clusters, err := r.getAllClustersForUpgrade(ctx, clusterGroupUpgrade)
	if err != nil {
		return reconcile, fmt.Errorf("cannot obtain all the details about the clusters in the CR: %s", err)
	}

	for _, cluster := range clusters {
		managedCluster := &clusterv1.ManagedCluster{}
		err := r.Client.Get(ctx, types.NamespacedName{Name: cluster}, managedCluster)
		if err != nil {
			return reconcile, fmt.Errorf("cluster %s is not a ManagedCluster", cluster)
		}
	}

	// Validate the canaries are in the list of clusters.
	if clusterGroupUpgrade.Spec.RemediationStrategy.Canaries != nil && len(clusterGroupUpgrade.Spec.RemediationStrategy.Canaries) > 0 {
		for _, canary := range clusterGroupUpgrade.Spec.RemediationStrategy.Canaries {
			foundCanary := false
			for _, cluster := range clusters {
				if canary == cluster {
					foundCanary = true
					break
				}
			}
			if !foundCanary {
				return reconcile, fmt.Errorf("canary cluster %s is not in the list of clusters", canary)
			}
		}
	}

	var newMaxConcurrency int
	// Automatically adjust maxConcurrency to the min of maxConcurrency, number of clusters, 100 or
	// to the min of number of clusters, 100 if maxConcurrency is set to 0.
	if clusterGroupUpgrade.Spec.RemediationStrategy.MaxConcurrency > 0 {
		newMaxConcurrency = utils.GetMinOf3(
			clusterGroupUpgrade.Spec.RemediationStrategy.MaxConcurrency,
			len(clusters),
			utils.MaxNumberOfClustersForUpgrade)
	} else {
		newMaxConcurrency = len(clusters)
		if utils.MaxNumberOfClustersForUpgrade < len(clusters) {
			newMaxConcurrency = utils.MaxNumberOfClustersForUpgrade
		}
	}

	if newMaxConcurrency != clusterGroupUpgrade.Status.ComputedMaxConcurrency {
		clusterGroupUpgrade.Status.ComputedMaxConcurrency = newMaxConcurrency
		err = r.updateStatus(ctx, clusterGroupUpgrade)
		if err != nil {
			r.Log.Info("Error updating Cluster Group Upgrade")
			return reconcile, err
		}
		reconcile = true
	}

	return reconcile, nil
}

func (r *ClusterGroupUpgradeReconciler) handleCguFinalizer(
	ctx context.Context, clusterGroupUpgrade *ranv1alpha1.ClusterGroupUpgrade) (int, error) {

	isCguMarkedToBeDeleted := clusterGroupUpgrade.GetDeletionTimestamp() != nil
	if isCguMarkedToBeDeleted {
		if controllerutil.ContainsFinalizer(clusterGroupUpgrade, utils.CleanupFinalizer) {
			// Run finalization logic for cguFinalizer. If the finalization logic fails, don't remove the finalizer so
			// that we can retry during the next reconciliation.
			clusters, err := r.getAllClustersForUpgrade(ctx, clusterGroupUpgrade)
			if err != nil {
				return utils.StopReconciling, fmt.Errorf("cannot obtain all the details about the clusters in the CR: %s", err)
			}
			err = utils.DeleteMultiCloudObjects(ctx, r.Client, clusterGroupUpgrade, clusters)
			if err != nil {
				return utils.StopReconciling, err
			}

			// Remove cguFinalizer. Once all finalizers have been removed, the object will be deleted.
			controllerutil.RemoveFinalizer(clusterGroupUpgrade, utils.CleanupFinalizer)
			err = r.Update(ctx, clusterGroupUpgrade)
			if err != nil {
				return utils.StopReconciling, err
			}
		}
		return utils.StopReconciling, nil
	}

	// Add finalizer for this CR.
	if !controllerutil.ContainsFinalizer(clusterGroupUpgrade, utils.CleanupFinalizer) {
		controllerutil.AddFinalizer(clusterGroupUpgrade, utils.CleanupFinalizer)
		err := r.Update(ctx, clusterGroupUpgrade)
		if err != nil {
			return utils.StopReconciling, err
		}
		return utils.ReconcileNow, nil
	}

	return utils.DontReconcile, nil
}

// SetupWithManager sets up the controller with the Manager.
func (r *ClusterGroupUpgradeReconciler) SetupWithManager(mgr ctrl.Manager) error {
	r.Recorder = mgr.GetEventRecorderFor("ClusterGroupUpgrade")

	placementRuleUnstructured := &unstructured.Unstructured{}
	placementRuleUnstructured.SetGroupVersionKind(schema.GroupVersionKind{
		Kind:    "PlacementRule",
		Group:   "apps.open-cluster-management.io",
		Version: "v1",
	})

	placementBindingUnstructured := &unstructured.Unstructured{}
	placementBindingUnstructured.SetGroupVersionKind(schema.GroupVersionKind{
		Kind:    "PlacementBinding",
		Group:   "policy.open-cluster-management.io",
		Version: "v1",
	})

	policyUnstructured := &unstructured.Unstructured{}
	policyUnstructured.SetGroupVersionKind(schema.GroupVersionKind{
		Kind:    "Policy",
		Group:   "policy.open-cluster-management.io",
		Version: "v1",
	})

	return ctrl.NewControllerManagedBy(mgr).
		For(&ranv1alpha1.ClusterGroupUpgrade{}).WithEventFilter(predicate.Funcs{
		UpdateFunc: func(e event.UpdateEvent) bool {
			// This is a hack so we can ignore CGU status update only
			// The Kind field in the objects from the event is not populated for some reason
			// Reference: https://github.com/kubernetes/client-go/issues/308
			if len(e.ObjectNew.GetOwnerReferences()) == 0 {
				oldGeneration := e.ObjectOld.GetGeneration()
				newGeneration := e.ObjectNew.GetGeneration()
				// Generation is only updated on spec changes (also on deletion),
				// not metadata or status
				// Filter out events where the generation hasn't changed to
				// avoid being triggered by status updates
				return oldGeneration != newGeneration
			}
			return true
		},
	}).Owns(placementRuleUnstructured).
		Owns(placementBindingUnstructured).
		Owns(policyUnstructured).
		Complete(r)
}<|MERGE_RESOLUTION|>--- conflicted
+++ resolved
@@ -885,8 +885,6 @@
 func (r *ClusterGroupUpgradeReconciler) createNewPolicyFromStructure(
 	ctx context.Context, clusterGroupUpgrade *ranv1alpha1.ClusterGroupUpgrade, policy *unstructured.Unstructured) error {
 
-<<<<<<< HEAD
-=======
 	name := policy.GetName()
 	safeName, ok := clusterGroupUpgrade.Status.SafeResourceNames[name]
 	if !ok {
@@ -894,7 +892,6 @@
 
 	}
 	policy.SetName(safeName)
->>>>>>> c6aaa3df
 	if err := controllerutil.SetControllerReference(clusterGroupUpgrade, policy, r.Scheme); err != nil {
 		return err
 	}
@@ -911,10 +908,6 @@
 
 	if err != nil {
 		if errors.IsNotFound(err) {
-<<<<<<< HEAD
-
-=======
->>>>>>> c6aaa3df
 			err = r.Client.Create(ctx, policy)
 			if err != nil {
 				return err
@@ -1052,12 +1045,6 @@
 		return "", err
 	}
 
-	pr := r.newBatchPlacementRule(clusterGroupUpgrade, prName)
-
-	if err := controllerutil.SetControllerReference(clusterGroupUpgrade, pr, r.Scheme); err != nil {
-		return err
-	}
-
 	foundPlacementRule := &unstructured.Unstructured{}
 	foundPlacementRule.SetGroupVersionKind(schema.GroupVersionKind{
 		Group:   "apps.open-cluster-management.io",
@@ -1090,11 +1077,7 @@
 	return safeName, nil
 }
 
-<<<<<<< HEAD
-func (r *ClusterGroupUpgradeReconciler) newBatchPlacementRule(clusterGroupUpgrade *ranv1alpha1.ClusterGroupUpgrade, prName string) *unstructured.Unstructured {
-=======
 func (r *ClusterGroupUpgradeReconciler) newBatchPlacementRule(clusterGroupUpgrade *ranv1alpha1.ClusterGroupUpgrade, policyName, name, desiredName string) *unstructured.Unstructured {
->>>>>>> c6aaa3df
 	u := &unstructured.Unstructured{}
 	u.Object = map[string]interface{}{
 		"metadata": map[string]interface{}{
@@ -1222,13 +1205,6 @@
 		return err
 	}
 
-	// Ensure batch placement bindings.
-	pb := r.newBatchPlacementBinding(clusterGroupUpgrade, commonResourceName, commonResourceName)
-
-	if err := controllerutil.SetControllerReference(clusterGroupUpgrade, pb, r.Scheme); err != nil {
-		return err
-	}
-
 	foundPlacementBinding := &unstructured.Unstructured{}
 	foundPlacementBinding.SetGroupVersionKind(schema.GroupVersionKind{
 		Group:   "policy.open-cluster-management.io",
@@ -1262,11 +1238,7 @@
 }
 
 func (r *ClusterGroupUpgradeReconciler) newBatchPlacementBinding(clusterGroupUpgrade *ranv1alpha1.ClusterGroupUpgrade,
-<<<<<<< HEAD
-	placementRuleName string, placementBindingName string) *unstructured.Unstructured {
-=======
 	policyName, placementRuleName, name, desiredName string) *unstructured.Unstructured {
->>>>>>> c6aaa3df
 
 	var subjects []map[string]interface{}
 

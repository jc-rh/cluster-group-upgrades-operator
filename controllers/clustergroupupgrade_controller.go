--- conflicted
+++ resolved
@@ -299,7 +299,6 @@
 					return
 				}
 
-<<<<<<< HEAD
 				if isBatchComplete {
 					// If the upgrade is completed for the current batch, cleanup and move to the next.
 					r.Log.Info("[Reconcile] Upgrade completed for batch", "batchIndex", clusterGroupUpgrade.Status.Status.CurrentBatch)
@@ -319,17 +318,13 @@
 					// Check if this batch has timed out
 					if !clusterGroupUpgrade.Status.Status.CurrentBatchStartedAt.IsZero() {
 
-						// The remaining time will be the total timeout subtract the elapsed time spent on both the batch and cgu
-						// It is important to include the current batch here so that we don't let the entire timeout be consumed by a single batch that gets stuck
-						remainingTime := float64(clusterGroupUpgrade.Spec.RemediationStrategy.Timeout) - clusterGroupUpgrade.Status.Status.CurrentBatchStartedAt.Time.Sub(clusterGroupUpgrade.Status.Status.StartedAt.Time).Seconds()
-
-						// Because the length of the plan will include the current batch but the status index starts at 0 we need to add one to the remaining batches
-						// This also means its not possible for this to be zero so no worries about a division by zero later
-						remainingBatches := len(clusterGroupUpgrade.Status.RemediationPlan) - clusterGroupUpgrade.Status.Status.CurrentBatch + 1
-
-						// The current batch's timeout shall be the remaining time divided by the number of batches remaining
-						// This is to ensure we are giving each batch as much time as possible within the remaining allotment
-						currentBatchTimeout := time.Duration(remainingTime / float64(remainingBatches) * float64(time.Second))
+
+			  		currentBatchTimeout := utils.CalculateBatchTimeout(
+			  			clusterGroupUpgrade.Spec.RemediationStrategy.Timeout,
+				  		len(clusterGroupUpgrade.Status.RemediationPlan),
+					  	clusterGroupUpgrade.Status.Status.CurrentBatch,
+						  clusterGroupUpgrade.Status.Status.CurrentBatchStartedAt.Time,
+						  clusterGroupUpgrade.Status.Status.StartedAt.Time)
 
 						if time.Since(clusterGroupUpgrade.Status.Status.CurrentBatchStartedAt.Time) > currentBatchTimeout {
 							// Check if this was a canary or not
@@ -348,34 +343,6 @@
 								if clusterGroupUpgrade.Status.Status.CurrentBatch < len(clusterGroupUpgrade.Status.RemediationPlan) {
 									clusterGroupUpgrade.Status.Status.CurrentBatch++
 								}
-=======
-				// Check if this batch has timed out
-				if !clusterGroupUpgrade.Status.Status.CurrentBatchStartedAt.IsZero() {
-
-					currentBatchTimeout := utils.CalculateBatchTimeout(
-						clusterGroupUpgrade.Spec.RemediationStrategy.Timeout,
-						len(clusterGroupUpgrade.Status.RemediationPlan),
-						clusterGroupUpgrade.Status.Status.CurrentBatch,
-						clusterGroupUpgrade.Status.Status.CurrentBatchStartedAt.Time,
-						clusterGroupUpgrade.Status.Status.StartedAt.Time)
-
-					if time.Since(clusterGroupUpgrade.Status.Status.CurrentBatchStartedAt.Time) > currentBatchTimeout {
-						// Check if this was a canary or not
-						if len(clusterGroupUpgrade.Spec.RemediationStrategy.Canaries) != 0 &&
-							clusterGroupUpgrade.Status.Status.CurrentBatch <= len(clusterGroupUpgrade.Spec.RemediationStrategy.Canaries) {
-							r.Log.Info("Canaries batch timed out")
-							meta.SetStatusCondition(&clusterGroupUpgrade.Status.Conditions, metav1.Condition{
-								Type:    "Ready",
-								Status:  metav1.ConditionFalse,
-								Reason:  "UpgradeTimedOut",
-								Message: "The ClusterGroupUpgrade CR policies are taking too long to complete",
-							})
-						} else {
-							r.Log.Info("Batch upgrade timed out")
-							clusterGroupUpgrade.Status.Status.CurrentBatchStartedAt = metav1.Time{}
-							if clusterGroupUpgrade.Status.Status.CurrentBatch < len(clusterGroupUpgrade.Status.RemediationPlan) {
-								clusterGroupUpgrade.Status.Status.CurrentBatch++
->>>>>>> c0119f91
 							}
 						}
 					}

--- conflicted
+++ resolved
@@ -117,41 +117,6 @@
 		r.Log.Error(err, "reconcileBackup error")
 		return ctrl.Result{}, err
 	}
-<<<<<<< HEAD
-	for _, v := range clusterGroupUpgrade.Status.Precaching.Status {
-		//nolint
-		if v == PrecacheStatePreparingToStart || v == PrecacheStateStarting {
-			requeueAfter := 30 * time.Second
-			nextReconcile = ctrl.Result{RequeueAfter: requeueAfter}
-			err = r.updateStatus(ctx, clusterGroupUpgrade)
-			if err != nil {
-				return ctrl.Result{}, err
-			}
-			return nextReconcile, nil
-		}
-	}
-
-	readyCondition := meta.FindStatusCondition(clusterGroupUpgrade.Status.Conditions, "Ready")
-
-	if readyCondition == nil {
-		meta.SetStatusCondition(&clusterGroupUpgrade.Status.Conditions, metav1.Condition{
-			Type:    "Ready",
-			Status:  metav1.ConditionFalse,
-			Reason:  "UpgradeNotStarted",
-			Message: "The ClusterGroupUpgrade CR is not enabled",
-		})
-		nextReconcile = ctrl.Result{Requeue: true}
-	} else if readyCondition.Status == metav1.ConditionFalse {
-		if readyCondition.Reason == "PrecachingRequired" {
-			requeueAfter := 5 * time.Minute
-			nextReconcile = ctrl.Result{RequeueAfter: requeueAfter}
-		} else if readyCondition.Reason == "UpgradeNotStarted" || readyCondition.Reason == utils.CannotStart {
-			// Before starting the upgrade check that all the managed policies exist.
-			allManagedPoliciesExist, managedPoliciesMissing, managedPoliciesPresent, err :=
-				r.doManagedPoliciesExist(ctx, clusterGroupUpgrade, true)
-			if err != nil {
-				return ctrl.Result{}, err
-=======
 
 	if clusterGroupUpgrade.Status.Backup != nil {
 		for _, v := range clusterGroupUpgrade.Status.Backup.Status {
@@ -164,7 +129,6 @@
 					return ctrl.Result{}, err
 				}
 				return nextReconcile, nil
->>>>>>> 62027cd7
 			}
 		}
 	}
@@ -197,6 +161,7 @@
 				Reason:  "UpgradeNotStarted",
 				Message: "The ClusterGroupUpgrade CR is not enabled",
 			})
+			nextReconcile = ctrl.Result{Requeue: true}
 		} else if readyCondition.Status == metav1.ConditionFalse {
 			if readyCondition.Reason == "PrecachingRequired" {
 				requeueAfter := 5 * time.Minute
@@ -209,27 +174,9 @@
 					return ctrl.Result{}, err
 				}
 
-<<<<<<< HEAD
-				// If the remediation plan is empty, update the status.
-				if clusterGroupUpgrade.Status.RemediationPlan == nil {
-					statusReason = "UpgradeCompleted"
-					statusMessage = "The ClusterGroupUpgrade CR has all clusters already compliant with the specified managed policies"
-					nextReconcile = ctrl.Result{RequeueAfter: requeueAfter}
-				} else {
-					if clusterGroupUpgrade.Status.SafeResourceNames == nil {
-						clusterGroupUpgrade.Status.SafeResourceNames = make(map[string]string)
-					}
-					// Create the needed resources for starting the upgrade.
-					err = r.reconcileResources(ctx, clusterGroupUpgrade, managedPoliciesPresent)
-					if err != nil {
-						return ctrl.Result{}, err
-					}
-					err = r.processManagedPolicyForUpgradeContent(ctx, clusterGroupUpgrade, managedPoliciesPresent)
-=======
 				if allManagedPoliciesExist {
 					// Build the upgrade batches.
 					err = r.buildRemediationPlan(ctx, clusterGroupUpgrade, managedPoliciesPresent)
->>>>>>> 62027cd7
 					if err != nil {
 						return ctrl.Result{}, err
 					}
